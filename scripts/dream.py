#!/usr/bin/env python3
# Copyright (c) 2022 Lincoln D. Stein (https://github.com/lstein)

import argparse
import shlex
import os
import re
import sys
import copy
import warnings
import time
sys.path.insert(0, '.')
from ldm.dream.devices import choose_torch_device
import ldm.dream.readline
from ldm.dream.pngwriter import PngWriter, PromptFormatter
from ldm.dream.server import DreamServer, ThreadingDreamServer
from ldm.dream.image_util import make_grid

def main():
    """Initialize command-line parsers and the diffusion model"""
    arg_parser = create_argv_parser()
    opt = arg_parser.parse_args()
    if opt.laion400m:
        # defaults suitable to the older latent diffusion weights
        width = 256
        height = 256
        config = 'configs/latent-diffusion/txt2img-1p4B-eval.yaml'
        weights = 'models/ldm/text2img-large/model.ckpt'
    else:
        # some defaults suitable for stable diffusion weights
        width = 512
        height = 512
        config = 'configs/stable-diffusion/v1-inference.yaml'
        if '.ckpt' in opt.weights:
            weights = opt.weights
        else:
            weights = f'models/ldm/stable-diffusion-v1/{opt.weights}.ckpt'

    print('* Initializing, be patient...\n')
    sys.path.append('.')
    from pytorch_lightning import logging
    from ldm.simplet2i import T2I

    # these two lines prevent a horrible warning message from appearing
    # when the frozen CLIP tokenizer is imported
    import transformers

    transformers.logging.set_verbosity_error()

    # creating a simple text2image object with a handful of
    # defaults passed on the command line.
    # additional parameters will be added (or overriden) during
    # the user input loop
    t2i = T2I(
        width=width,
        height=height,
        sampler_name=opt.sampler_name,
        weights=weights,
        full_precision=opt.full_precision,
        config=config,
        grid  = opt.grid,
        # this is solely for recreating the prompt
        latent_diffusion_weights=opt.laion400m,
        embedding_path=opt.embedding_path,
        device_type=opt.device
    )

    # make sure the output directory exists
    if not os.path.exists(opt.outdir):
        os.makedirs(opt.outdir)

    # gets rid of annoying messages about random seed
    logging.getLogger('pytorch_lightning').setLevel(logging.ERROR)

    # load the infile as a list of lines
    infile = None
    if opt.infile:
        try:
            if os.path.isfile(opt.infile):
                infile = open(opt.infile, 'r', encoding='utf-8')
            elif opt.infile == '-':  # stdin
                infile = sys.stdin
            else:
                raise FileNotFoundError(f'{opt.infile} not found.')
        except (FileNotFoundError, IOError) as e:
            print(f'{e}. Aborting.')
            sys.exit(-1)

    # preload the model
    tic = time.time()
    t2i.load_model()
    print(
        f'>> model loaded in', '%4.2fs' % (time.time() - tic)
    )

    if not infile:
        print(
            "\n* Initialization done! Awaiting your command (-h for help, 'q' to quit)"
        )

    cmd_parser = create_cmd_parser()
    if opt.web:
        dream_server_loop(t2i)
    else:
        main_loop(t2i, opt.outdir, opt.prompt_as_dir, cmd_parser, infile)


def main_loop(t2i, outdir, prompt_as_dir, parser, infile):
    """prompt/read/execute loop"""
    done = False
    last_seeds = []
    path_filter = re.compile(r'[<>:"/\\|?*]')

    # os.pathconf is not available on Windows
    if hasattr(os, 'pathconf'):
        path_max = os.pathconf(outdir, 'PC_PATH_MAX')
        name_max = os.pathconf(outdir, 'PC_NAME_MAX')
    else:
        path_max = 260
        name_max = 255

    while not done:
        try:
            command = get_next_command(infile)
        except EOFError:
            done = True
            break

        # skip empty lines
        if not command.strip():
            continue

        if command.startswith(('#', '//')):
            continue

        # before splitting, escape single quotes so as not to mess
        # up the parser
        command = command.replace("'", "\\'")

        try:
            elements = shlex.split(command)
        except ValueError as e:
            print(str(e))
            continue

        if elements[0] == 'q':
            done = True
            break

        if elements[0].startswith(
            '!dream'
        ):   # in case a stored prompt still contains the !dream command
            elements.pop(0)

        # rearrange the arguments to mimic how it works in the Dream bot.
        switches = ['']
        switches_started = False

        for el in elements:
            if el[0] == '-' and not switches_started:
                switches_started = True
            if switches_started:
                switches.append(el)
            else:
                switches[0] += el
                switches[0] += ' '
        switches[0] = switches[0][: len(switches[0]) - 1]

        try:
            opt = parser.parse_args(switches)
        except SystemExit:
            parser.print_help()
            continue
        if len(opt.prompt) == 0:
            print('Try again with a prompt!')
            continue
        if opt.seed is not None and opt.seed < 0:   # retrieve previous value!
            try:
                opt.seed = last_seeds[opt.seed]
                print(f'reusing previous seed {opt.seed}')
            except IndexError:
                print(f'No previous seed at position {opt.seed} found')
                opt.seed = None

        do_grid           = opt.grid or t2i.grid

        if opt.with_variations is not None:
            # shotgun parsing, woo
            parts = []
            broken = False # python doesn't have labeled loops...
            for part in opt.with_variations.split(';'):
                seed_and_weight = part.split(',')
                if len(seed_and_weight) != 2:
                    print(f'could not parse with_variation part "{part}"')
                    broken = True
                    break
                try:
                    seed = int(seed_and_weight[0])
                    weight = float(seed_and_weight[1])
                except ValueError:
                    print(f'could not parse with_variation part "{part}"')
                    broken = True
                    break
                parts.append([seed, weight])
            if broken:
                continue
            if len(parts) > 0:
                opt.with_variations = parts
            else:
                opt.with_variations = None

        if opt.outdir:
            if not os.path.exists(opt.outdir):
                os.makedirs(opt.outdir)
            current_outdir = opt.outdir
        elif prompt_as_dir:
            # sanitize the prompt to a valid folder name
            subdir = path_filter.sub('_', opt.prompt)[:name_max].rstrip(' .')

            # truncate path to maximum allowed length
            # 27 is the length of '######.##########.##.png', plus two separators and a NUL
            subdir = subdir[:(path_max - 27 - len(os.path.abspath(outdir)))]
            current_outdir = os.path.join(outdir, subdir)

            print ('Writing files to directory: "' + current_outdir + '"')

            # make sure the output directory exists
            if not os.path.exists(current_outdir):
                os.makedirs(current_outdir)
        else:
            current_outdir = outdir

        # Here is where the images are actually generated!
        try:
            file_writer = PngWriter(current_outdir)
            prefix = file_writer.unique_prefix()
            seeds = set()
            results = [] # list of filename, prompt pairs
            grid_images = dict() # seed -> Image, only used if `do_grid`
            def image_writer(image, seed, upscaled=False):
                if do_grid:
                    grid_images[seed] = image
                else:
                    if upscaled and opt.save_original:
                        filename = f'{prefix}.{seed}.postprocessed.png'
                    else:
                        filename = f'{prefix}.{seed}.png'
                    if opt.variation_amount > 0:
                        iter_opt = argparse.Namespace(**vars(opt)) # copy
                        this_variation = [[seed, opt.variation_amount]]
                        if opt.with_variations is None:
                            iter_opt.with_variations = this_variation
                        else:
                            iter_opt.with_variations = opt.with_variations + this_variation
                        iter_opt.variation_amount = 0
                        normalized_prompt = PromptFormatter(t2i, iter_opt).normalize_prompt()
                        metadata_prompt = f'{normalized_prompt} -S{iter_opt.seed}'
                    elif opt.with_variations is not None:
                        normalized_prompt = PromptFormatter(t2i, opt).normalize_prompt()
                        metadata_prompt = f'{normalized_prompt} -S{opt.seed}' # use the original seed - the per-iteration value is the last variation-seed
                    else:
                        normalized_prompt = PromptFormatter(t2i, opt).normalize_prompt()
                        metadata_prompt = f'{normalized_prompt} -S{seed}'
                    path = file_writer.save_image_and_prompt_to_png(image, metadata_prompt, filename)
                    if (not upscaled) or opt.save_original:
                        # only append to results if we didn't overwrite an earlier output
                        results.append([path, metadata_prompt])

                seeds.add(seed)

            t2i.prompt2image(image_callback=image_writer, **vars(opt))

            if do_grid and len(grid_images) > 0:
                grid_img = make_grid(list(grid_images.values()))
                first_seed = next(iter(seeds))
                filename = f'{prefix}.{first_seed}.png'
                # TODO better metadata for grid images
                normalized_prompt = PromptFormatter(t2i, opt).normalize_prompt()
                metadata_prompt = f'{normalized_prompt} -S{first_seed} --grid -N{len(grid_images)}'
                path = file_writer.save_image_and_prompt_to_png(
                    grid_img, metadata_prompt, filename
                )
                results = [[path, metadata_prompt]]

            last_seeds = list(seeds)

        except AssertionError as e:
            print(e)
            continue

        except OSError as e:
            print(e)
            continue

        print('Outputs:')
        log_path = os.path.join(current_outdir, 'dream_log.txt')
        write_log_message(results, log_path)

    print('goodbye!')


def get_next_command(infile=None) -> str: #command string
    if infile is None:
        command = input('dream> ')
    else:
        command = infile.readline()
        if not command:
            raise EOFError
        else:
            command = command.strip()
        print(f'#{command}')
    return command

def dream_server_loop(t2i):
    print('\n* --web was specified, starting web server...')
    # Change working directory to the stable-diffusion directory
    os.chdir(
        os.path.abspath(os.path.join(os.path.dirname(__file__), '..'))
    )

    # Start server
    DreamServer.model = t2i
    dream_server = ThreadingDreamServer(("0.0.0.0", 9090))
    print("\nStarted Stable Diffusion dream server!")
    print("Point your browser at http://localhost:9090 or use the host's DNS name or IP address.")

    try:
        dream_server.serve_forever()
    except KeyboardInterrupt:
        pass

    dream_server.server_close()


def write_log_message(results, log_path):
    """logs the name of the output image, prompt, and prompt args to the terminal and log file"""
    log_lines = [f'{path}: {prompt}\n' for path, prompt in results]
    print(*log_lines, sep='')

    with open(log_path, 'a', encoding='utf-8') as file:
        file.writelines(log_lines)


SAMPLER_CHOICES=[
    'ddim',
    'k_dpm_2_a',
    'k_dpm_2',
    'k_euler_a',
    'k_euler',
    'k_heun',
    'k_lms',
    'plms',
]

def create_argv_parser():
    parser = argparse.ArgumentParser(
        description="""Generate images using Stable Diffusion.
        Use --web to launch the web interface. 
        Use --from_file to load prompts from a file path or standard input ("-").
        Otherwise you will be dropped into an interactive command prompt (type -h for help.)
        Other command-line arguments are defaults that can usually be overridden
        prompt the command prompt.
"""
    )
    parser.add_argument(
        '--laion400m',
        '--latent_diffusion',
        '-l',
        dest='laion400m',
        action='store_true',
        help='Fallback to the latent diffusion (laion400m) weights and config',
    )
    parser.add_argument(
        '--from_file',
        dest='infile',
        type=str,
        help='If specified, load prompts from this file',
    )
    parser.add_argument(
        '-n',
        '--iterations',
        type=int,
        default=1,
        help='Number of images to generate',
    )
    parser.add_argument(
        '-F',
        '--full_precision',
        dest='full_precision',
        action='store_true',
        help='Use slower full precision math for calculations',
        # MPS only functions with full precision, see https://github.com/lstein/stable-diffusion/issues/237
        default=choose_torch_device() == 'mps',
    )
    parser.add_argument(
        '-g',
        '--grid',
        action='store_true',
        help='Generate a grid instead of individual images',
    )
    parser.add_argument(
        '-A',
        '-m',
        '--sampler',
        dest='sampler_name',
        choices=SAMPLER_CHOICES,
        metavar='SAMPLER_NAME',
        default='k_lms',
        help=f'Set the initial sampler. Default: k_lms. Supported samplers: {", ".join(SAMPLER_CHOICES)}',
    )
    parser.add_argument(
        '--outdir',
        '-o',
        type=str,
        default='outputs/img-samples',
        help='Directory to save generated images and a log of prompts and seeds. Default: outputs/img-samples',
    )
    parser.add_argument(
        '--embedding_path',
        type=str,
        help='Path to a pre-trained embedding manager checkpoint - can only be set on command line',
    )
    parser.add_argument(
        '--prompt_as_dir',
        '-p',
        action='store_true',
        help='Place images in subdirectories named after the prompt.',
    )
    # GFPGAN related args
    parser.add_argument(
        '--gfpgan_bg_upsampler',
        type=str,
        default='realesrgan',
        help='Background upsampler. Default: realesrgan. Options: realesrgan, none. Only used if --gfpgan is specified',

    )
    parser.add_argument(
        '--gfpgan_bg_tile',
        type=int,
        default=400,
        help='Tile size for background sampler, 0 for no tile during testing. Default: 400.',
    )
    parser.add_argument(
        '--gfpgan_model_path',
        type=str,
        default='experiments/pretrained_models/GFPGANv1.3.pth',
        help='Indicates the path to the GFPGAN model, relative to --gfpgan_dir.',
    )
    parser.add_argument(
        '--gfpgan_dir',
        type=str,
        default='../GFPGAN',
        help='Indicates the directory containing the GFPGAN code.',
    )
    parser.add_argument(
        '--web',
        dest='web',
        action='store_true',
        help='Start in web server mode.',
    )
    parser.add_argument(
        '--weights',
        default='model',
        help='Indicates the Stable Diffusion model to use.',
    )
    parser.add_argument(
        '--device',
        '-d',
        type=str,
        default='cuda',
        help="device to run stable diffusion on. defaults to cuda `torch.cuda.current_device()` if available"
    )
    return parser


def create_cmd_parser():
    parser = argparse.ArgumentParser(
        description='Example: dream> a fantastic alien landscape -W1024 -H960 -s100 -n12'
    )
    parser.add_argument('prompt')
    parser.add_argument('-s', '--steps', type=int, help='Number of steps')
    parser.add_argument(
        '-S',
        '--seed',
        type=int,
        help='Image seed; a +ve integer, or use -1 for the previous seed, -2 for the one before that, etc',
    )
    parser.add_argument(
        '-n',
        '--iterations',
        type=int,
        default=1,
        help='Number of samplings to perform (slower, but will provide seeds for individual images)',
    )
    parser.add_argument(
        '-W', '--width', type=int, help='Image width, multiple of 64'
    )
    parser.add_argument(
        '-H', '--height', type=int, help='Image height, multiple of 64'
    )
    parser.add_argument(
        '-C',
        '--cfg_scale',
        default=7.5,
        type=float,
        help='Classifier free guidance (CFG) scale - higher numbers cause generator to "try" harder.',
    )
    parser.add_argument(
        '-g', '--grid', action='store_true', help='generate a grid'
    )
    parser.add_argument(
        '--outdir',
        '-o',
        type=str,
        default=None,
        help='Directory to save generated images and a log of prompts and seeds',
    )
    parser.add_argument(
        '-i',
        '--individual',
        action='store_true',
        help='Generate individual files (default)',
    )
    parser.add_argument(
        '-I',
        '--init_img',
        type=str,
        help='Path to input image for img2img mode (supersedes width and height)',
    )
    parser.add_argument(
        '-T',
        '-fit',
        '--fit',
        action='store_true',
        help='If specified, will resize the input image to fit within the dimensions of width x height (512x512 default)',
    )
    parser.add_argument(
        '-f',
        '--strength',
        default=0.75,
        type=float,
        help='Strength for noising/unnoising. 0.0 preserves image exactly, 1.0 replaces it completely',
    )
    parser.add_argument(
        '-G',
        '--gfpgan_strength',
        default=0,
        type=float,
        help='The strength at which to apply the GFPGAN model to the result, in order to improve faces.',
    )
    parser.add_argument(
        '-U',
        '--upscale',
        nargs='+',
        default=None,
        type=float,
        help='Scale factor (2, 4) for upscaling followed by upscaling strength (0-1.0). If strength not specified, defaults to 0.75'
    )
    parser.add_argument(
        '-save_orig',
        '--save_original',
        action='store_true',
        help='Save original. Use it when upscaling to save both versions.',
    )
    # variants is going to be superseded by a generalized "prompt-morph" function
    #    parser.add_argument('-v','--variants',type=int,help="in img2img mode, the first generated image will get passed back to img2img to generate the requested number of variants")
    parser.add_argument(
        '-x',
        '--skip_normalize',
        action='store_true',
        help='Skip subprompt weight normalization',
    )
    parser.add_argument(
        '-A',
        '-m',
        '--sampler',
        dest='sampler_name',
        default=None,
        type=str,
        choices=SAMPLER_CHOICES,
        metavar='SAMPLER_NAME',
        help=f'Switch to a different sampler. Supported samplers: {", ".join(SAMPLER_CHOICES)}',
    )
    parser.add_argument(
        '-t',
        '--log_tokenization',
        action='store_true',
        help='shows how the prompt is split into tokens'
    )
    parser.add_argument(
<<<<<<< HEAD
        '--threshold',
        default=0.0,
        type=float,
        help='Add threshold value aka perform clipping.',
    )
    parser.add_argument(
        '--perlin',
        default=0.0,
        type=float,
        help='Add perlin noise.',
=======
        '-v',
        '--variation_amount',
        default=0.0,
        type=float,
        help='If > 0, generates variations on the initial seed instead of random seeds per iteration. Must be between 0 and 1. Higher values will be more different.'
    )
    parser.add_argument(
        '-V',
        '--with_variations',
        default=None,
        type=str,
        help='list of variations to apply, in the format `seed,weight;seed,weight;...'
>>>>>>> 423d2571
    )
    return parser


if __name__ == '__main__':
    main()<|MERGE_RESOLUTION|>--- conflicted
+++ resolved
@@ -588,7 +588,6 @@
         help='shows how the prompt is split into tokens'
     )
     parser.add_argument(
-<<<<<<< HEAD
         '--threshold',
         default=0.0,
         type=float,
@@ -599,7 +598,8 @@
         default=0.0,
         type=float,
         help='Add perlin noise.',
-=======
+    )
+    parser.add_argument(
         '-v',
         '--variation_amount',
         default=0.0,
@@ -612,7 +612,6 @@
         default=None,
         type=str,
         help='list of variations to apply, in the format `seed,weight;seed,weight;...'
->>>>>>> 423d2571
     )
     return parser
 
