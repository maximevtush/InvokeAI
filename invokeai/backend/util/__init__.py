"""
Initialization file for invokeai.backend.util
"""
from .attention import auto_detect_slice_size  # noqa: F401
from .devices import (  # noqa: F401
    CPU_DEVICE,
    CUDA_DEVICE,
    MPS_DEVICE,
    choose_precision,
    choose_torch_device,
    normalize_device,
    torch_dtype,
)
<<<<<<< HEAD
from .util import (  # noqa: F401
    ask_user,
    download_with_resume,
    instantiate_from_config,
    url_attachment_name,
    Chdir,
)
from .attention import auto_detect_slice_size  # noqa: F401
from .logging import InvokeAILogger  # noqa: F401
=======
from .util import Chdir, ask_user, download_with_resume, instantiate_from_config, url_attachment_name  # noqa: F401
>>>>>>> 2f5e9230
<|MERGE_RESOLUTION|>--- conflicted
+++ resolved
@@ -11,7 +11,6 @@
     normalize_device,
     torch_dtype,
 )
-<<<<<<< HEAD
 from .util import (  # noqa: F401
     ask_user,
     download_with_resume,
@@ -20,7 +19,4 @@
     Chdir,
 )
 from .attention import auto_detect_slice_size  # noqa: F401
-from .logging import InvokeAILogger  # noqa: F401
-=======
-from .util import Chdir, ask_user, download_with_resume, instantiate_from_config, url_attachment_name  # noqa: F401
->>>>>>> 2f5e9230
+from .logging import InvokeAILogger  # noqa: F401