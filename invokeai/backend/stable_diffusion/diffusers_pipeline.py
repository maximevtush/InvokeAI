from __future__ import annotations

import dataclasses
import inspect
import math
import secrets
from collections.abc import Sequence
from dataclasses import dataclass, field
from typing import Any, Callable, Generic, List, Optional, Type, TypeVar, Union
from pydantic import BaseModel, Field

import einops
import PIL.Image
import numpy as np
from accelerate.utils import set_seed
import psutil
import torch
import torchvision.transforms as T
from compel import EmbeddingsProvider
from diffusers.models import AutoencoderKL, UNet2DConditionModel
from diffusers.models.controlnet import ControlNetModel, ControlNetOutput
from diffusers.pipelines.stable_diffusion import StableDiffusionPipelineOutput
from diffusers.pipelines.stable_diffusion.pipeline_stable_diffusion import (
    StableDiffusionPipeline,
)
from diffusers.pipelines.controlnet import MultiControlNetModel

from diffusers.pipelines.stable_diffusion.pipeline_stable_diffusion_img2img import (
    StableDiffusionImg2ImgPipeline,
)
from diffusers.pipelines.stable_diffusion.safety_checker import (
    StableDiffusionSafetyChecker,
)
from diffusers.schedulers import KarrasDiffusionSchedulers
from diffusers.schedulers.scheduling_utils import SchedulerMixin, SchedulerOutput
from diffusers.utils import PIL_INTERPOLATION
from diffusers.utils.import_utils import is_xformers_available
from diffusers.utils.outputs import BaseOutput
from torchvision.transforms.functional import resize as tv_resize
from transformers import CLIPFeatureExtractor, CLIPTextModel, CLIPTokenizer
from typing_extensions import ParamSpec

from invokeai.app.services.config import InvokeAIAppConfig
from ..util import CPU_DEVICE, normalize_device
from .diffusion import (
    AttentionMapSaver,
    InvokeAIDiffuserComponent,
    PostprocessingSettings,
)
from .offloading import FullyLoadedModelGroup, LazilyLoadedModelGroup, ModelGroup
from .textual_inversion_manager import TextualInversionManager

@dataclass
class PipelineIntermediateState:
    run_id: str
    step: int
    timestep: int
    latents: torch.Tensor
    predicted_original: Optional[torch.Tensor] = None
    attention_map_saver: Optional[AttentionMapSaver] = None


@dataclass
class AddsMaskLatents:
    """Add the channels required for inpainting model input.

    The inpainting model takes the normal latent channels as input, _plus_ a one-channel mask
    and the latent encoding of the base image.

    This class assumes the same mask and base image should apply to all items in the batch.
    """

    forward: Callable[[torch.Tensor, torch.Tensor, torch.Tensor], torch.Tensor]
    mask: torch.Tensor
    initial_image_latents: torch.Tensor

    def __call__(
        self, latents: torch.Tensor, t: torch.Tensor, text_embeddings: torch.Tensor, **kwargs,
    ) -> torch.Tensor:
        model_input = self.add_mask_channels(latents)
        return self.forward(model_input, t, text_embeddings, **kwargs)

    def add_mask_channels(self, latents):
        batch_size = latents.size(0)
        # duplicate mask and latents for each batch
        mask = einops.repeat(
            self.mask, "b c h w -> (repeat b) c h w", repeat=batch_size
        )
        image_latents = einops.repeat(
            self.initial_image_latents, "b c h w -> (repeat b) c h w", repeat=batch_size
        )
        # add mask and image as additional channels
        model_input, _ = einops.pack([latents, mask, image_latents], "b * h w")
        return model_input


def are_like_tensors(a: torch.Tensor, b: object) -> bool:
    return isinstance(b, torch.Tensor) and (a.size() == b.size())


@dataclass
class AddsMaskGuidance:
    mask: torch.FloatTensor
    mask_latents: torch.FloatTensor
    scheduler: SchedulerMixin
    noise: torch.Tensor
    _debug: Optional[Callable] = None

    def __call__(
        self, step_output: BaseOutput | SchedulerOutput, t: torch.Tensor, conditioning
    ) -> BaseOutput:
        output_class = step_output.__class__  # We'll create a new one with masked data.

        # The problem with taking SchedulerOutput instead of the model output is that we're less certain what's in it.
        # It's reasonable to assume the first thing is prev_sample, but then does it have other things
        # like pred_original_sample? Should we apply the mask to them too?
        # But what if there's just some other random field?
        prev_sample = step_output[0]
        # Mask anything that has the same shape as prev_sample, return others as-is.
        return output_class(
            {
                k: (
                    self.apply_mask(v, self._t_for_field(k, t))
                    if are_like_tensors(prev_sample, v)
                    else v
                )
                for k, v in step_output.items()
            }
        )

    def _t_for_field(self, field_name: str, t):
        if field_name == "pred_original_sample":
            return torch.zeros_like(t, dtype=t.dtype)  # it represents t=0
        return t

    def apply_mask(self, latents: torch.Tensor, t) -> torch.Tensor:
        batch_size = latents.size(0)
        mask = einops.repeat(
            self.mask, "b c h w -> (repeat b) c h w", repeat=batch_size
        )
        if t.dim() == 0:
            # some schedulers expect t to be one-dimensional.
            # TODO: file diffusers bug about inconsistency?
            t = einops.repeat(t, "-> batch", batch=batch_size)
        # Noise shouldn't be re-randomized between steps here. The multistep schedulers
        # get very confused about what is happening from step to step when we do that.
        mask_latents = self.scheduler.add_noise(self.mask_latents, self.noise, t)
        # TODO: Do we need to also apply scheduler.scale_model_input? Or is add_noise appropriately scaled already?
        # mask_latents = self.scheduler.scale_model_input(mask_latents, t)
        mask_latents = einops.repeat(
            mask_latents, "b c h w -> (repeat b) c h w", repeat=batch_size
        )
        masked_input = torch.lerp(
            mask_latents.to(dtype=latents.dtype), latents, mask.to(dtype=latents.dtype)
        )
        if self._debug:
            self._debug(masked_input, f"t={t} lerped")
        return masked_input


def trim_to_multiple_of(*args, multiple_of=8):
    return tuple((x - x % multiple_of) for x in args)


def image_resized_to_grid_as_tensor(
    image: PIL.Image.Image, normalize: bool = True, multiple_of=8
) -> torch.FloatTensor:
    """

    :param image: input image
    :param normalize: scale the range to [-1, 1] instead of [0, 1]
    :param multiple_of: resize the input so both dimensions are a multiple of this
    """
    w, h = trim_to_multiple_of(*image.size, multiple_of=multiple_of)
    transformation = T.Compose(
        [
            T.Resize((h, w), T.InterpolationMode.LANCZOS),
            T.ToTensor(),
        ]
    )
    tensor = transformation(image)
    if normalize:
        tensor = tensor * 2.0 - 1.0
    return tensor


def is_inpainting_model(unet: UNet2DConditionModel):
    return unet.conv_in.in_channels == 9


CallbackType = TypeVar("CallbackType")
ReturnType = TypeVar("ReturnType")
ParamType = ParamSpec("ParamType")


@dataclass(frozen=True)
class GeneratorToCallbackinator(Generic[ParamType, ReturnType, CallbackType]):
    """Convert a generator to a function with a callback and a return value."""

    generator_method: Callable[ParamType, ReturnType]
    callback_arg_type: Type[CallbackType]

    def __call__(
        self,
        *args: ParamType.args,
        callback: Callable[[CallbackType], Any] = None,
        **kwargs: ParamType.kwargs,
    ) -> ReturnType:
        result = None
        for result in self.generator_method(*args, **kwargs):
            if callback is not None and isinstance(result, self.callback_arg_type):
                callback(result)
        if result is None:
            raise AssertionError("why was that an empty generator?")
        return result

@dataclass
class ControlNetData:
    model: ControlNetModel = Field(default=None)
    image_tensor: torch.Tensor = Field(default=None)
    weight: Union[float, List[float]] = Field(default=1.0)
    begin_step_percent: float = Field(default=0.0)
    end_step_percent: float = Field(default=1.0)
<<<<<<< HEAD
    control_mode: str = Field(default="balanced")

=======
    # FIXME: replace with guess_mode with enum control_mode: BALANCED, MORE_PROMPT, MORE_CONTROL
    guess_mode: bool = Field(default=False)  # guess_mode can work with or without prompt
    cfg_injection: bool = Field(default=False)
    soft_injection: bool = Field(default=False)
>>>>>>> 9e0e26f4

@dataclass(frozen=True)
class ConditioningData:
    unconditioned_embeddings: torch.Tensor
    text_embeddings: torch.Tensor
    guidance_scale: Union[float, List[float]]
    """
    Guidance scale as defined in [Classifier-Free Diffusion Guidance](https://arxiv.org/abs/2207.12598).
    `guidance_scale` is defined as `w` of equation 2. of [Imagen Paper](https://arxiv.org/pdf/2205.11487.pdf).
    Guidance scale is enabled by setting `guidance_scale > 1`. Higher guidance scale encourages to generate
    images that are closely linked to the text `prompt`, usually at the expense of lower image quality.
    """
    extra: Optional[InvokeAIDiffuserComponent.ExtraConditioningInfo] = None
    scheduler_args: dict[str, Any] = field(default_factory=dict)
    """
    Additional arguments to pass to invokeai_diffuser.do_latent_postprocessing().
    """
    postprocessing_settings: Optional[PostprocessingSettings] = None

    @property
    def dtype(self):
        return self.text_embeddings.dtype

    def add_scheduler_args_if_applicable(self, scheduler, **kwargs):
        scheduler_args = dict(self.scheduler_args)
        step_method = inspect.signature(scheduler.step)
        for name, value in kwargs.items():
            try:
                step_method.bind_partial(**{name: value})
            except TypeError:
                # FIXME: don't silently discard arguments
                pass  # debug("%s does not accept argument named %r", scheduler, name)
            else:
                scheduler_args[name] = value
        return dataclasses.replace(self, scheduler_args=scheduler_args)


@dataclass
class InvokeAIStableDiffusionPipelineOutput(StableDiffusionPipelineOutput):
    r"""
    Output class for InvokeAI's Stable Diffusion pipeline.

    Args:
        attention_map_saver (`AttentionMapSaver`): Object containing attention maps that can be displayed to the user
         after generation completes. Optional.
    """
    attention_map_saver: Optional[AttentionMapSaver]


class StableDiffusionGeneratorPipeline(StableDiffusionPipeline):
    r"""
    Pipeline for text-to-image generation using Stable Diffusion.

    This model inherits from [`DiffusionPipeline`]. Check the superclass documentation for the generic methods the
    library implements for all the pipelines (such as downloading or saving, running on a particular device, etc.)

    Implementation note: This class started as a refactored copy of diffusers.StableDiffusionPipeline.
    Hopefully future versions of diffusers provide access to more of these functions so that we don't
    need to duplicate them here: https://github.com/huggingface/diffusers/issues/551#issuecomment-1281508384

    Args:
        vae ([`AutoencoderKL`]):
            Variational Auto-Encoder (VAE) Model to encode and decode images to and from latent representations.
        text_encoder ([`CLIPTextModel`]):
            Frozen text-encoder. Stable Diffusion uses the text portion of
            [CLIP](https://huggingface.co/docs/transformers/model_doc/clip#transformers.CLIPTextModel), specifically
            the [clip-vit-large-patch14](https://huggingface.co/openai/clip-vit-large-patch14) variant.
        tokenizer (`CLIPTokenizer`):
            Tokenizer of class
            [CLIPTokenizer](https://huggingface.co/docs/transformers/v4.21.0/en/model_doc/clip#transformers.CLIPTokenizer).
        unet ([`UNet2DConditionModel`]): Conditional U-Net architecture to denoise the encoded image latents.
        scheduler ([`SchedulerMixin`]):
            A scheduler to be used in combination with `unet` to denoise the encoded image latents. Can be one of
            [`DDIMScheduler`], [`LMSDiscreteScheduler`], or [`PNDMScheduler`].
        safety_checker ([`StableDiffusionSafetyChecker`]):
            Classification module that estimates whether generated images could be considered offensive or harmful.
            Please, refer to the [model card](https://huggingface.co/CompVis/stable-diffusion-v1-4) for details.
        feature_extractor ([`CLIPFeatureExtractor`]):
            Model that extracts features from generated images to be used as inputs for the `safety_checker`.
    """
    _model_group: ModelGroup

    ID_LENGTH = 8

    def __init__(
        self,
        vae: AutoencoderKL,
        text_encoder: CLIPTextModel,
        tokenizer: CLIPTokenizer,
        unet: UNet2DConditionModel,
        scheduler: KarrasDiffusionSchedulers,
        safety_checker: Optional[StableDiffusionSafetyChecker],
        feature_extractor: Optional[CLIPFeatureExtractor],
        requires_safety_checker: bool = False,
        precision: str = "float32",
        control_model: ControlNetModel = None,
    ):
        super().__init__(
            vae,
            text_encoder,
            tokenizer,
            unet,
            scheduler,
            safety_checker,
            feature_extractor,
            requires_safety_checker,
        )

        self.register_modules(
            vae=vae,
            text_encoder=text_encoder,
            tokenizer=tokenizer,
            unet=unet,
            scheduler=scheduler,
            safety_checker=safety_checker,
            feature_extractor=feature_extractor,
            # FIXME: can't currently register control module
            # control_model=control_model,
        )
        self.invokeai_diffuser = InvokeAIDiffuserComponent(
            self.unet, self._unet_forward, is_running_diffusers=True
        )
        use_full_precision = precision == "float32" or precision == "autocast"
        self.textual_inversion_manager = TextualInversionManager(
            tokenizer=self.tokenizer,
            text_encoder=self.text_encoder,
            full_precision=use_full_precision,
        )
        # InvokeAI's interface for text embeddings and whatnot
        self.embeddings_provider = EmbeddingsProvider(
            tokenizer=self.tokenizer,
            text_encoder=self.text_encoder,
            textual_inversion_manager=self.textual_inversion_manager,
        )

        self._model_group = FullyLoadedModelGroup(self.unet.device)
        self._model_group.install(*self._submodels)
        self.control_model = control_model

    def _adjust_memory_efficient_attention(self, latents: torch.Tensor):
        """
        if xformers is available, use it, otherwise use sliced attention.
        """
        config = InvokeAIAppConfig.get_config()
        if (
            torch.cuda.is_available()
            and is_xformers_available()
            and not config.disable_xformers
        ):
            self.enable_xformers_memory_efficient_attention()
        else:
            if torch.backends.mps.is_available():
                # until pytorch #91617 is fixed, slicing is borked on MPS
                # https://github.com/pytorch/pytorch/issues/91617
                # fix is in https://github.com/kulinseth/pytorch/pull/222 but no idea when it will get merged to pytorch mainline.
                pass
            else:
                if self.device.type == "cpu" or self.device.type == "mps":
                    mem_free = psutil.virtual_memory().free
                elif self.device.type == "cuda":
                    mem_free, _ = torch.cuda.mem_get_info(normalize_device(self.device))
                else:
                    raise ValueError(f"unrecognized device {self.device}")
                # input tensor of [1, 4, h/8, w/8]
                # output tensor of [16, (h/8 * w/8), (h/8 * w/8)]
                bytes_per_element_needed_for_baddbmm_duplication = (
                    latents.element_size() + 4
                )
                max_size_required_for_baddbmm = (
                    16
                    * latents.size(dim=2)
                    * latents.size(dim=3)
                    * latents.size(dim=2)
                    * latents.size(dim=3)
                    * bytes_per_element_needed_for_baddbmm_duplication
                )
                if max_size_required_for_baddbmm > (
                    mem_free * 3.0 / 4.0
                ):  # 3.3 / 4.0 is from old Invoke code
                    self.enable_attention_slicing(slice_size="max")
                else:
                    self.disable_attention_slicing()

    def enable_offload_submodels(self, device: torch.device):
        """
        Offload each submodel when it's not in use.

        Useful for low-vRAM situations where the size of the model in memory is a big chunk of
        the total available resource, and you want to free up as much for inference as possible.

        This requires more moving parts and may add some delay as the U-Net is swapped out for the
        VAE and vice-versa.
        """
        models = self._submodels
        if self._model_group is not None:
            self._model_group.uninstall(*models)
        group = LazilyLoadedModelGroup(device)
        group.install(*models)
        self._model_group = group

    def disable_offload_submodels(self):
        """
        Leave all submodels loaded.

        Appropriate for cases where the size of the model in memory is small compared to the memory
        required for inference. Avoids the delay and complexity of shuffling the submodels to and
        from the GPU.
        """
        models = self._submodels
        if self._model_group is not None:
            self._model_group.uninstall(*models)
        group = FullyLoadedModelGroup(self._model_group.execution_device)
        group.install(*models)
        self._model_group = group

    def offload_all(self):
        """Offload all this pipeline's models to CPU."""
        self._model_group.offload_current()

    def ready(self):
        """
        Ready this pipeline's models.

        i.e. preload them to the GPU if appropriate.
        """
        self._model_group.ready()

    def to(self, torch_device: Optional[Union[str, torch.device]] = None, silence_dtype_warnings=False):
        # overridden method; types match the superclass.
        if torch_device is None:
            return self
        self._model_group.set_device(torch.device(torch_device))
        self._model_group.ready()

    @property
    def device(self) -> torch.device:
        return self._model_group.execution_device

    @property
    def _submodels(self) -> Sequence[torch.nn.Module]:
        module_names, _, _ = self.extract_init_dict(dict(self.config))
        submodels = []
        for name in module_names.keys():
            if hasattr(self, name):
                value = getattr(self, name)
            else:
                value = getattr(self.config, name)
            if isinstance(value, torch.nn.Module):
                submodels.append(value)
        return submodels

    def image_from_embeddings(
        self,
        latents: torch.Tensor,
        num_inference_steps: int,
        conditioning_data: ConditioningData,
        *,
        noise: torch.Tensor,
        callback: Callable[[PipelineIntermediateState], None] = None,
        run_id=None,
        **kwargs,
    ) -> InvokeAIStableDiffusionPipelineOutput:
        r"""
        Function invoked when calling the pipeline for generation.

        :param conditioning_data:
        :param latents: Pre-generated un-noised latents, to be used as inputs for
            image generation. Can be used to tweak the same generation with different prompts.
        :param num_inference_steps: The number of denoising steps. More denoising steps usually lead to a higher quality
            image at the expense of slower inference.
        :param noise: Noise to add to the latents, sampled from a Gaussian distribution.
        :param callback:
        :param run_id:
        """
        result_latents, result_attention_map_saver = self.latents_from_embeddings(
            latents,
            num_inference_steps,
            conditioning_data,
            noise=noise,
            run_id=run_id,
            callback=callback,
            **kwargs,
        )
        # https://discuss.huggingface.co/t/memory-usage-by-later-pipeline-stages/23699
        torch.cuda.empty_cache()

        with torch.inference_mode():
            image = self.decode_latents(result_latents)
            output = InvokeAIStableDiffusionPipelineOutput(
                images=image,
                nsfw_content_detected=[],
                attention_map_saver=result_attention_map_saver,
            )
            return self.check_for_safety(output, dtype=conditioning_data.dtype)

    def latents_from_embeddings(
        self,
        latents: torch.Tensor,
        num_inference_steps: int,
        conditioning_data: ConditioningData,
        *,
        noise: torch.Tensor,
        timesteps=None,
        additional_guidance: List[Callable] = None,
        run_id=None,
        callback: Callable[[PipelineIntermediateState], None] = None,
        control_data: List[ControlNetData] = None,
        **kwargs,
    ) -> tuple[torch.Tensor, Optional[AttentionMapSaver]]:
        if self.scheduler.config.get("cpu_only", False):
            scheduler_device = torch.device('cpu')
        else:
            scheduler_device = self._model_group.device_for(self.unet)

        if timesteps is None:
            self.scheduler.set_timesteps(num_inference_steps, device=scheduler_device)
            timesteps = self.scheduler.timesteps
        infer_latents_from_embeddings = GeneratorToCallbackinator(
            self.generate_latents_from_embeddings, PipelineIntermediateState
        )
        result: PipelineIntermediateState = infer_latents_from_embeddings(
            latents,
            timesteps,
            conditioning_data,
            noise=noise,
            additional_guidance=additional_guidance,
            run_id=run_id,
            callback=callback,
            control_data=control_data,
            **kwargs,
        )
        return result.latents, result.attention_map_saver

    def generate_latents_from_embeddings(
        self,
        latents: torch.Tensor,
        timesteps,
        conditioning_data: ConditioningData,
        *,
        noise: torch.Tensor,
        run_id: str = None,
        additional_guidance: List[Callable] = None,
        control_data: List[ControlNetData] = None,
        **kwargs,
    ):
        self._adjust_memory_efficient_attention(latents)
        if run_id is None:
            run_id = secrets.token_urlsafe(self.ID_LENGTH)
        if additional_guidance is None:
            additional_guidance = []
        extra_conditioning_info = conditioning_data.extra
        with self.invokeai_diffuser.custom_attention_context(
                self.invokeai_diffuser.model,
                extra_conditioning_info=extra_conditioning_info,
                step_count=len(self.scheduler.timesteps),
        ):
            yield PipelineIntermediateState(
                run_id=run_id,
                step=-1,
                timestep=self.scheduler.config.num_train_timesteps,
                latents=latents,
            )

            batch_size = latents.shape[0]
            batched_t = torch.full(
                (batch_size,),
                timesteps[0],
                dtype=timesteps.dtype,
                device=self._model_group.device_for(self.unet),
            )
            latents = self.scheduler.add_noise(latents, noise, batched_t)

            attention_map_saver: Optional[AttentionMapSaver] = None
            # print("timesteps:", timesteps)
            for i, t in enumerate(self.progress_bar(timesteps)):
                batched_t.fill_(t)
                step_output = self.step(
                    batched_t,
                    latents,
                    conditioning_data,
                    step_index=i,
                    total_step_count=len(timesteps),
                    additional_guidance=additional_guidance,
                    control_data=control_data,
                    **kwargs,
                )
                latents = step_output.prev_sample

                latents = self.invokeai_diffuser.do_latent_postprocessing(
                    postprocessing_settings=conditioning_data.postprocessing_settings,
                    latents=latents,
                    sigma=batched_t,
                    step_index=i,
                    total_step_count=len(timesteps),
                )

                predicted_original = getattr(step_output, "pred_original_sample", None)

                # TODO resuscitate attention map saving
                # if i == len(timesteps)-1 and extra_conditioning_info is not None:
                #    eos_token_index = extra_conditioning_info.tokens_count_including_eos_bos - 1
                #    attention_map_token_ids = range(1, eos_token_index)
                #    attention_map_saver = AttentionMapSaver(token_ids=attention_map_token_ids, latents_shape=latents.shape[-2:])
                #    self.invokeai_diffuser.setup_attention_map_saving(attention_map_saver)

                yield PipelineIntermediateState(
                    run_id=run_id,
                    step=i,
                    timestep=int(t),
                    latents=latents,
                    predicted_original=predicted_original,
                    attention_map_saver=attention_map_saver,
                )

            return latents, attention_map_saver

    @torch.inference_mode()
    def step(
        self,
        t: torch.Tensor,
        latents: torch.Tensor,
        conditioning_data: ConditioningData,
        step_index: int,
        total_step_count: int,
        additional_guidance: List[Callable] = None,
        control_data: List[ControlNetData] = None,
        **kwargs,
    ):
        # invokeai_diffuser has batched timesteps, but diffusers schedulers expect a single value
        timestep = t[0]
        if additional_guidance is None:
            additional_guidance = []

        # TODO: should this scaling happen here or inside self._unet_forward?
        #     i.e. before or after passing it to InvokeAIDiffuserComponent
        unet_latent_input = self.scheduler.scale_model_input(latents, timestep)
<<<<<<< HEAD
=======

        # #  guess mode handling from diffusers
        # if guess_mode and do_classifier_free_guidance:
        #     # Infer ControlNet only for the conditional batch.
        #     control_model_input = latents
        #     control_model_input = self.scheduler.scale_model_input(control_model_input, t)
        #     controlnet_prompt_embeds = prompt_embeds.chunk(2)[1]
        # else:
        #     control_model_input = unet_latent_input
        #     controlnet_prompt_embeds = prompt_embeds
>>>>>>> 9e0e26f4

        # default is no controlnet, so set controlnet processing output to None
        down_block_res_samples, mid_block_res_sample = None, None

        if control_data is not None:
<<<<<<< HEAD
=======
            # FIXME: make sure guidance_scale <= 1.0 is handled correctly if doing per-step guidance setting
            #    UPDATE:  I think this is fixed now with pydantic validator for cfg_scale?
            #    So we should _never_ have guidance_scale <= 1.0
            # if conditioning_data.guidance_scale > 1.0:
            # if conditioning_data.guidance_scale is not None:
            # if guess_mode is False:
            #     # expand the latents input to control model if doing classifier free guidance
            #     #    (which I think for now is always true, there is conditional elsewhere that stops execution if
            #     #     classifier_free_guidance is <= 1.0 ?)
            #     control_latent_input = torch.cat([unet_latent_input] * 2)
            # else:
            #     control_latent_input = unet_latent_input
>>>>>>> 9e0e26f4
            # control_data should be type List[ControlNetData]
            # this loop covers both ControlNet (one ControlNetData in list)
            #      and MultiControlNet (multiple ControlNetData in list)
            for i, control_datum in enumerate(control_data):
                control_mode = control_datum.control_mode
                # soft_injection and cfg_injection are the two ControlNet control_mode booleans
                #     that are combined at higher level to make control_mode enum
                #  soft_injection determines whether to do per-layer re-weighting adjustment (if True)
                #     or default weighting (if False)
                soft_injection = (control_mode == "more_prompt" or control_mode == "more_control")
                #  cfg_injection = determines whether to apply ControlNet to only the conditional (if True)
                #      or the default both conditional and unconditional (if False)
                cfg_injection = (control_mode == "more_control" or control_mode == "even_more_control")

                first_control_step = math.floor(control_datum.begin_step_percent * total_step_count)
                last_control_step = math.ceil(control_datum.end_step_percent * total_step_count)
                # only apply controlnet if current step is within the controlnet's begin/end step range
                if step_index >= first_control_step and step_index <= last_control_step:
<<<<<<< HEAD

                    if cfg_injection:
=======
                    # guess_mode = control_datum.guess_mode
                    guess_mode = control_datum.cfg_injection
                    if guess_mode:
>>>>>>> 9e0e26f4
                        control_latent_input = unet_latent_input
                    else:
                        # expand the latents input to control model if doing classifier free guidance
                        #    (which I think for now is always true, there is conditional elsewhere that stops execution if
                        #     classifier_free_guidance is <= 1.0 ?)
                        control_latent_input = torch.cat([unet_latent_input] * 2)

<<<<<<< HEAD
                    if cfg_injection:  # only applying ControlNet to conditional instead of in unconditioned
=======
                    print("running controlnet", i, "for step", step_index)
                    print("guess mode: ", guess_mode)
                    print("guess mode type: ", type(guess_mode))
                    if guess_mode:  # only using prompt conditioning in unconditioned
>>>>>>> 9e0e26f4
                        encoder_hidden_states = torch.cat([conditioning_data.unconditioned_embeddings])
                    else:
                        encoder_hidden_states = torch.cat([conditioning_data.unconditioned_embeddings,
                                                           conditioning_data.text_embeddings])
<<<<<<< HEAD
=======
                    print("encoder_hidden_states.shape", encoder_hidden_states.shape)
>>>>>>> 9e0e26f4
                    if isinstance(control_datum.weight, list):
                        # if controlnet has multiple weights, use the weight for the current step
                        controlnet_weight = control_datum.weight[step_index]
                    else:
                        # if controlnet has a single weight, use it for all steps
                        controlnet_weight = control_datum.weight

<<<<<<< HEAD
=======
                    # guess mode handling from diffusers controlnet pipeline:
                    # if guess_mode and do_classifier_free_guidance:
                    #     # Infer ControlNet only for the conditional batch.
                    #     latent_control_input = latents
                    #     latent_control_input = self.scheduler.scale_model_input(control_model_input, t)
                    #     controlnet_prompt_embeds = prompt_embeds.chunk(2)[1]
                    # else:
                    #     control_model_input = unet_latent_input
                    #     controlnet_prompt_embeds = prompt_embeds

>>>>>>> 9e0e26f4
                    # controlnet(s) inference
                    down_samples, mid_sample = control_datum.model(
                        sample=control_latent_input,
                        timestep=timestep,
<<<<<<< HEAD
                        encoder_hidden_states=encoder_hidden_states,
                        controlnet_cond=control_datum.image_tensor,
                        conditioning_scale=controlnet_weight, # controlnet specific, NOT the guidance scale
                        guess_mode=soft_injection, # this is still called guess_mode in diffusers ControlNetModel
                        return_dict=False,
                    )
                    if cfg_injection:
                        # Inferred ControlNet only for the conditional batch.
                        # To apply the output of ControlNet to both the unconditional and conditional batches,
                        #   add 0 to the unconditional batch to keep it unchanged.
=======
                        # encoder_hidden_states=torch.cat([conditioning_data.unconditioned_embeddings,
                        #                                 conditioning_data.text_embeddings]),
                        encoder_hidden_states=encoder_hidden_states,
                        controlnet_cond=control_datum.image_tensor,
                        conditioning_scale=controlnet_weight, # controlnet specific, NOT the guidance scale
                        # cross_attention_kwargs,
                        # guess_mode=guess_mode,
                        guess_mode=control_datum.soft_injection,
                        return_dict=False,
                    )
                    print("finished ControlNetModel() call, step", step_index)
                    if guess_mode:
                        # Inferred ControlNet only for the conditional batch.
                        # To apply the output of ControlNet to both the unconditional and conditional batches,
                        # add 0 to the unconditional batch to keep it unchanged.
>>>>>>> 9e0e26f4
                        down_samples = [torch.cat([torch.zeros_like(d), d]) for d in down_samples]
                        mid_sample = torch.cat([torch.zeros_like(mid_sample), mid_sample])

                    if down_block_res_samples is None and mid_block_res_sample is None:
                        down_block_res_samples, mid_block_res_sample = down_samples, mid_sample
                    else:
                        # add controlnet outputs together if have multiple controlnets
                        down_block_res_samples = [
                            samples_prev + samples_curr
                            for samples_prev, samples_curr in zip(down_block_res_samples, down_samples)
                        ]
                        mid_block_res_sample += mid_sample

        # guess mode handling from diffusers controlnet pipeline:
        # if guess_mode and do_classifier_free_guidance:
        #     # Inferred ControlNet only for the conditional batch.
        #     # To apply the output of ControlNet to both the unconditional and conditional batches,
        #     # add 0 to the unconditional batch to keep it unchanged.
        #     down_block_res_samples = [torch.cat([torch.zeros_like(d), d]) for d in down_block_res_samples]
        #     mid_block_res_sample = torch.cat([torch.zeros_like(mid_block_res_sample), mid_block_res_sample])

        # predict the noise residual
        noise_pred = self.invokeai_diffuser.do_diffusion_step(
            x=unet_latent_input,
            sigma=t,
            unconditioning=conditioning_data.unconditioned_embeddings,
            conditioning=conditioning_data.text_embeddings,
            unconditional_guidance_scale=conditioning_data.guidance_scale,
            step_index=step_index,
            total_step_count=total_step_count,
            down_block_additional_residuals=down_block_res_samples,  # from controlnet(s)
            mid_block_additional_residual=mid_block_res_sample,      # from controlnet(s)
        )

        # compute the previous noisy sample x_t -> x_t-1
        step_output = self.scheduler.step(
            noise_pred, timestep, latents, **conditioning_data.scheduler_args
        )

        # TODO: this additional_guidance extension point feels redundant with InvokeAIDiffusionComponent.
        #    But the way things are now, scheduler runs _after_ that, so there was
        #    no way to use it to apply an operation that happens after the last scheduler.step.
        for guidance in additional_guidance:
            step_output = guidance(step_output, timestep, conditioning_data)

        return step_output

    def _unet_forward(
        self,
        latents,
        t,
        text_embeddings,
        cross_attention_kwargs: Optional[dict[str, Any]] = None,
        **kwargs,
    ):
        """predict the noise residual"""
        if is_inpainting_model(self.unet) and latents.size(1) == 4:
            # Pad out normal non-inpainting inputs for an inpainting model.
            # FIXME: There are too many layers of functions and we have too many different ways of
            #     overriding things! This should get handled in a way more consistent with the other
            #     use of AddsMaskLatents.
            latents = AddsMaskLatents(
                self._unet_forward,
                mask=torch.ones_like(
                    latents[:1, :1], device=latents.device, dtype=latents.dtype
                ),
                initial_image_latents=torch.zeros_like(
                    latents[:1], device=latents.device, dtype=latents.dtype
                ),
            ).add_mask_channels(latents)

        # First three args should be positional, not keywords, so torch hooks can see them.
        return self.unet(
            latents, t, text_embeddings, cross_attention_kwargs=cross_attention_kwargs,
            **kwargs,
        ).sample

    def img2img_from_embeddings(
        self,
        init_image: Union[torch.FloatTensor, PIL.Image.Image],
        strength: float,
        num_inference_steps: int,
        conditioning_data: ConditioningData,
        *,
        callback: Callable[[PipelineIntermediateState], None] = None,
        run_id=None,
        noise_func=None,
        seed=None,
    ) -> InvokeAIStableDiffusionPipelineOutput:
        if isinstance(init_image, PIL.Image.Image):
            init_image = image_resized_to_grid_as_tensor(init_image.convert("RGB"))

        if init_image.dim() == 3:
            init_image = einops.rearrange(init_image, "c h w -> 1 c h w")

        # 6. Prepare latent variables
        initial_latents = self.non_noised_latents_from_image(
            init_image,
            device=self._model_group.device_for(self.unet),
            dtype=self.unet.dtype,
        )
        if seed is not None:
            set_seed(seed)
        noise = noise_func(initial_latents)

        return self.img2img_from_latents_and_embeddings(
            initial_latents,
            num_inference_steps,
            conditioning_data,
            strength,
            noise,
            run_id,
            callback,
        )

    def img2img_from_latents_and_embeddings(
        self,
        initial_latents,
        num_inference_steps,
        conditioning_data: ConditioningData,
        strength,
        noise: torch.Tensor,
        run_id=None,
        callback=None,
    ) -> InvokeAIStableDiffusionPipelineOutput:
        timesteps, _ = self.get_img2img_timesteps(num_inference_steps, strength)
        result_latents, result_attention_maps = self.latents_from_embeddings(
            latents=initial_latents if strength < 1.0 else torch.zeros_like(
                initial_latents, device=initial_latents.device, dtype=initial_latents.dtype
            ),
            num_inference_steps=num_inference_steps,
            conditioning_data=conditioning_data,
            timesteps=timesteps,
            noise=noise,
            run_id=run_id,
            callback=callback,
        )

        # https://discuss.huggingface.co/t/memory-usage-by-later-pipeline-stages/23699
        torch.cuda.empty_cache()

        with torch.inference_mode():
            image = self.decode_latents(result_latents)
            output = InvokeAIStableDiffusionPipelineOutput(
                images=image,
                nsfw_content_detected=[],
                attention_map_saver=result_attention_maps,
            )
            return self.check_for_safety(output, dtype=conditioning_data.dtype)

    def get_img2img_timesteps(
        self, num_inference_steps: int, strength: float, device=None
    ) -> (torch.Tensor, int):
        img2img_pipeline = StableDiffusionImg2ImgPipeline(**self.components)
        assert img2img_pipeline.scheduler is self.scheduler

        if self.scheduler.config.get("cpu_only", False):
            scheduler_device = torch.device('cpu')
        else:
            scheduler_device = self._model_group.device_for(self.unet)

        img2img_pipeline.scheduler.set_timesteps(num_inference_steps, device=scheduler_device)
        timesteps, adjusted_steps = img2img_pipeline.get_timesteps(
            num_inference_steps, strength, device=scheduler_device
        )
        # Workaround for low strength resulting in zero timesteps.
        # TODO: submit upstream fix for zero-step img2img
        if timesteps.numel() == 0:
            timesteps = self.scheduler.timesteps[-1:]
            adjusted_steps = timesteps.numel()
        return timesteps, adjusted_steps

    def inpaint_from_embeddings(
        self,
        init_image: torch.FloatTensor,
        mask: torch.FloatTensor,
        strength: float,
        num_inference_steps: int,
        conditioning_data: ConditioningData,
        *,
        callback: Callable[[PipelineIntermediateState], None] = None,
        run_id=None,
        noise_func=None,
        seed=None,
    ) -> InvokeAIStableDiffusionPipelineOutput:
        device = self._model_group.device_for(self.unet)
        latents_dtype = self.unet.dtype

        if isinstance(init_image, PIL.Image.Image):
            init_image = image_resized_to_grid_as_tensor(init_image.convert("RGB"))

        init_image = init_image.to(device=device, dtype=latents_dtype)
        mask = mask.to(device=device, dtype=latents_dtype)

        if init_image.dim() == 3:
            init_image = init_image.unsqueeze(0)

        timesteps, _ = self.get_img2img_timesteps(num_inference_steps, strength)

        # 6. Prepare latent variables
        # can't quite use upstream StableDiffusionImg2ImgPipeline.prepare_latents
        # because we have our own noise function
        init_image_latents = self.non_noised_latents_from_image(
            init_image, device=device, dtype=latents_dtype
        )
        if seed is not None:
            set_seed(seed)
        noise = noise_func(init_image_latents)

        if mask.dim() == 3:
            mask = mask.unsqueeze(0)
        latent_mask = tv_resize(
            mask, init_image_latents.shape[-2:], T.InterpolationMode.BILINEAR
        ).to(device=device, dtype=latents_dtype)

        guidance: List[Callable] = []

        if is_inpainting_model(self.unet):
            # You'd think the inpainting model wouldn't be paying attention to the area it is going to repaint
            # (that's why there's a mask!) but it seems to really want that blanked out.
            masked_init_image = init_image * torch.where(mask < 0.5, 1, 0)
            masked_latents = self.non_noised_latents_from_image(
                masked_init_image, device=device, dtype=latents_dtype
            )

            # TODO: we should probably pass this in so we don't have to try/finally around setting it.
            self.invokeai_diffuser.model_forward_callback = AddsMaskLatents(
                self._unet_forward, latent_mask, masked_latents
            )
        else:
            guidance.append(
                AddsMaskGuidance(latent_mask, init_image_latents, self.scheduler, noise)
            )

        try:
            result_latents, result_attention_maps = self.latents_from_embeddings(
                latents=init_image_latents if strength < 1.0 else torch.zeros_like(
                    init_image_latents, device=init_image_latents.device, dtype=init_image_latents.dtype
                ),
                num_inference_steps=num_inference_steps,
                conditioning_data=conditioning_data,
                noise=noise,
                timesteps=timesteps,
                additional_guidance=guidance,
                run_id=run_id,
                callback=callback,
            )
        finally:
            self.invokeai_diffuser.model_forward_callback = self._unet_forward

        # https://discuss.huggingface.co/t/memory-usage-by-later-pipeline-stages/23699
        torch.cuda.empty_cache()

        with torch.inference_mode():
            image = self.decode_latents(result_latents)
            output = InvokeAIStableDiffusionPipelineOutput(
                images=image,
                nsfw_content_detected=[],
                attention_map_saver=result_attention_maps,
            )
            return self.check_for_safety(output, dtype=conditioning_data.dtype)

    def non_noised_latents_from_image(self, init_image, *, device: torch.device, dtype):
        init_image = init_image.to(device=device, dtype=dtype)
        with torch.inference_mode():
            if device.type == "mps":
                # workaround for torch MPS bug that has been fixed in https://github.com/kulinseth/pytorch/pull/222
                # TODO remove this workaround once kulinseth#222 is merged to pytorch mainline
                self.vae.to(CPU_DEVICE)
                init_image = init_image.to(CPU_DEVICE)
            else:
                self._model_group.load(self.vae)
            init_latent_dist = self.vae.encode(init_image).latent_dist
            init_latents = init_latent_dist.sample().to(
                dtype=dtype
            )  # FIXME: uses torch.randn. make reproducible!
            if device.type == "mps":
                self.vae.to(device)
                init_latents = init_latents.to(device)

        init_latents = 0.18215 * init_latents
        return init_latents

    def check_for_safety(self, output, dtype):
        with torch.inference_mode():
            screened_images, has_nsfw_concept = self.run_safety_checker(
                output.images, dtype=dtype
            )
        screened_attention_map_saver = None
        if has_nsfw_concept is None or not has_nsfw_concept:
            screened_attention_map_saver = output.attention_map_saver
        return InvokeAIStableDiffusionPipelineOutput(
            screened_images,
            has_nsfw_concept,
            # block the attention maps if NSFW content is detected
            attention_map_saver=screened_attention_map_saver,
        )

    def run_safety_checker(self, image, device=None, dtype=None):
        # overriding to use the model group for device info instead of requiring the caller to know.
        if self.safety_checker is not None:
            device = self._model_group.device_for(self.safety_checker)
        return super().run_safety_checker(image, device, dtype)

    @torch.inference_mode()
    def get_learned_conditioning(
        self, c: List[List[str]], *, return_tokens=True, fragment_weights=None
    ):
        """
        Compatibility function for invokeai.models.diffusion.ddpm.LatentDiffusion.
        """
        return self.embeddings_provider.get_embeddings_for_weighted_prompt_fragments(
            text_batch=c,
            fragment_weights_batch=fragment_weights,
            should_return_tokens=return_tokens,
            device=self._model_group.device_for(self.unet),
        )

    @property
    def channels(self) -> int:
        """Compatible with DiffusionWrapper"""
        return self.unet.config.in_channels

    def decode_latents(self, latents):
        # Explicit call to get the vae loaded, since `decode` isn't the forward method.
        self._model_group.load(self.vae)
        return super().decode_latents(latents)

    def debug_latents(self, latents, msg):
        from invokeai.backend.image_util import debug_image
        with torch.inference_mode():
            decoded = self.numpy_to_pil(self.decode_latents(latents))
        for i, img in enumerate(decoded):
            debug_image(
                img, f"latents {msg} {i+1}/{len(decoded)}", debug_status=True
            )

    # Copied from diffusers pipeline_stable_diffusion_controlnet.py
    # Returns torch.Tensor of shape (batch_size, 3, height, width)
    def prepare_control_image(
        self,
        image,
        # FIXME: need to fix hardwiring of width and height, change to basing on latents dimensions?
        # latents,
        width=512,  # should be 8 * latent.shape[3]
        height=512, # should be 8 * latent height[2]
        batch_size=1,
        num_images_per_prompt=1,
        device="cuda",
        dtype=torch.float16,
        do_classifier_free_guidance=True,
<<<<<<< HEAD
        control_mode="balanced"
=======
        guess_mode=False,
        soft_injection=False,
        cfg_injection=False,
>>>>>>> 9e0e26f4
    ):

        if not isinstance(image, torch.Tensor):
            if isinstance(image, PIL.Image.Image):
                image = [image]

            if isinstance(image[0], PIL.Image.Image):
                images = []
                for image_ in image:
                    image_ = image_.convert("RGB")
                    image_ = image_.resize((width, height), resample=PIL_INTERPOLATION["lanczos"])
                    image_ = np.array(image_)
                    image_ = image_[None, :]
                    images.append(image_)
                image = images
                image = np.concatenate(image, axis=0)
                image = np.array(image).astype(np.float32) / 255.0
                image = image.transpose(0, 3, 1, 2)
                image = torch.from_numpy(image)
            elif isinstance(image[0], torch.Tensor):
                image = torch.cat(image, dim=0)

        image_batch_size = image.shape[0]
        if image_batch_size == 1:
            repeat_by = batch_size
        else:
            # image batch size is the same as prompt batch size
            repeat_by = num_images_per_prompt
        image = image.repeat_interleave(repeat_by, dim=0)
        image = image.to(device=device, dtype=dtype)
<<<<<<< HEAD
        cfg_injection = (control_mode == "more_control" or control_mode == "even_more_control")
=======
        # if do_classifier_free_guidance and not guess_mode:
>>>>>>> 9e0e26f4
        if do_classifier_free_guidance and not cfg_injection:
            image = torch.cat([image] * 2)
        return image<|MERGE_RESOLUTION|>--- conflicted
+++ resolved
@@ -221,15 +221,8 @@
     weight: Union[float, List[float]] = Field(default=1.0)
     begin_step_percent: float = Field(default=0.0)
     end_step_percent: float = Field(default=1.0)
-<<<<<<< HEAD
     control_mode: str = Field(default="balanced")
 
-=======
-    # FIXME: replace with guess_mode with enum control_mode: BALANCED, MORE_PROMPT, MORE_CONTROL
-    guess_mode: bool = Field(default=False)  # guess_mode can work with or without prompt
-    cfg_injection: bool = Field(default=False)
-    soft_injection: bool = Field(default=False)
->>>>>>> 9e0e26f4
 
 @dataclass(frozen=True)
 class ConditioningData:
@@ -666,39 +659,11 @@
         # TODO: should this scaling happen here or inside self._unet_forward?
         #     i.e. before or after passing it to InvokeAIDiffuserComponent
         unet_latent_input = self.scheduler.scale_model_input(latents, timestep)
-<<<<<<< HEAD
-=======
-
-        # #  guess mode handling from diffusers
-        # if guess_mode and do_classifier_free_guidance:
-        #     # Infer ControlNet only for the conditional batch.
-        #     control_model_input = latents
-        #     control_model_input = self.scheduler.scale_model_input(control_model_input, t)
-        #     controlnet_prompt_embeds = prompt_embeds.chunk(2)[1]
-        # else:
-        #     control_model_input = unet_latent_input
-        #     controlnet_prompt_embeds = prompt_embeds
->>>>>>> 9e0e26f4
 
         # default is no controlnet, so set controlnet processing output to None
         down_block_res_samples, mid_block_res_sample = None, None
 
         if control_data is not None:
-<<<<<<< HEAD
-=======
-            # FIXME: make sure guidance_scale <= 1.0 is handled correctly if doing per-step guidance setting
-            #    UPDATE:  I think this is fixed now with pydantic validator for cfg_scale?
-            #    So we should _never_ have guidance_scale <= 1.0
-            # if conditioning_data.guidance_scale > 1.0:
-            # if conditioning_data.guidance_scale is not None:
-            # if guess_mode is False:
-            #     # expand the latents input to control model if doing classifier free guidance
-            #     #    (which I think for now is always true, there is conditional elsewhere that stops execution if
-            #     #     classifier_free_guidance is <= 1.0 ?)
-            #     control_latent_input = torch.cat([unet_latent_input] * 2)
-            # else:
-            #     control_latent_input = unet_latent_input
->>>>>>> 9e0e26f4
             # control_data should be type List[ControlNetData]
             # this loop covers both ControlNet (one ControlNetData in list)
             #      and MultiControlNet (multiple ControlNetData in list)
@@ -717,14 +682,8 @@
                 last_control_step = math.ceil(control_datum.end_step_percent * total_step_count)
                 # only apply controlnet if current step is within the controlnet's begin/end step range
                 if step_index >= first_control_step and step_index <= last_control_step:
-<<<<<<< HEAD
 
                     if cfg_injection:
-=======
-                    # guess_mode = control_datum.guess_mode
-                    guess_mode = control_datum.cfg_injection
-                    if guess_mode:
->>>>>>> 9e0e26f4
                         control_latent_input = unet_latent_input
                     else:
                         # expand the latents input to control model if doing classifier free guidance
@@ -732,22 +691,11 @@
                         #     classifier_free_guidance is <= 1.0 ?)
                         control_latent_input = torch.cat([unet_latent_input] * 2)
 
-<<<<<<< HEAD
                     if cfg_injection:  # only applying ControlNet to conditional instead of in unconditioned
-=======
-                    print("running controlnet", i, "for step", step_index)
-                    print("guess mode: ", guess_mode)
-                    print("guess mode type: ", type(guess_mode))
-                    if guess_mode:  # only using prompt conditioning in unconditioned
->>>>>>> 9e0e26f4
                         encoder_hidden_states = torch.cat([conditioning_data.unconditioned_embeddings])
                     else:
                         encoder_hidden_states = torch.cat([conditioning_data.unconditioned_embeddings,
                                                            conditioning_data.text_embeddings])
-<<<<<<< HEAD
-=======
-                    print("encoder_hidden_states.shape", encoder_hidden_states.shape)
->>>>>>> 9e0e26f4
                     if isinstance(control_datum.weight, list):
                         # if controlnet has multiple weights, use the weight for the current step
                         controlnet_weight = control_datum.weight[step_index]
@@ -755,24 +703,10 @@
                         # if controlnet has a single weight, use it for all steps
                         controlnet_weight = control_datum.weight
 
-<<<<<<< HEAD
-=======
-                    # guess mode handling from diffusers controlnet pipeline:
-                    # if guess_mode and do_classifier_free_guidance:
-                    #     # Infer ControlNet only for the conditional batch.
-                    #     latent_control_input = latents
-                    #     latent_control_input = self.scheduler.scale_model_input(control_model_input, t)
-                    #     controlnet_prompt_embeds = prompt_embeds.chunk(2)[1]
-                    # else:
-                    #     control_model_input = unet_latent_input
-                    #     controlnet_prompt_embeds = prompt_embeds
-
->>>>>>> 9e0e26f4
                     # controlnet(s) inference
                     down_samples, mid_sample = control_datum.model(
                         sample=control_latent_input,
                         timestep=timestep,
-<<<<<<< HEAD
                         encoder_hidden_states=encoder_hidden_states,
                         controlnet_cond=control_datum.image_tensor,
                         conditioning_scale=controlnet_weight, # controlnet specific, NOT the guidance scale
@@ -783,23 +717,6 @@
                         # Inferred ControlNet only for the conditional batch.
                         # To apply the output of ControlNet to both the unconditional and conditional batches,
                         #   add 0 to the unconditional batch to keep it unchanged.
-=======
-                        # encoder_hidden_states=torch.cat([conditioning_data.unconditioned_embeddings,
-                        #                                 conditioning_data.text_embeddings]),
-                        encoder_hidden_states=encoder_hidden_states,
-                        controlnet_cond=control_datum.image_tensor,
-                        conditioning_scale=controlnet_weight, # controlnet specific, NOT the guidance scale
-                        # cross_attention_kwargs,
-                        # guess_mode=guess_mode,
-                        guess_mode=control_datum.soft_injection,
-                        return_dict=False,
-                    )
-                    print("finished ControlNetModel() call, step", step_index)
-                    if guess_mode:
-                        # Inferred ControlNet only for the conditional batch.
-                        # To apply the output of ControlNet to both the unconditional and conditional batches,
-                        # add 0 to the unconditional batch to keep it unchanged.
->>>>>>> 9e0e26f4
                         down_samples = [torch.cat([torch.zeros_like(d), d]) for d in down_samples]
                         mid_sample = torch.cat([torch.zeros_like(mid_sample), mid_sample])
 
@@ -1151,13 +1068,7 @@
         device="cuda",
         dtype=torch.float16,
         do_classifier_free_guidance=True,
-<<<<<<< HEAD
         control_mode="balanced"
-=======
-        guess_mode=False,
-        soft_injection=False,
-        cfg_injection=False,
->>>>>>> 9e0e26f4
     ):
 
         if not isinstance(image, torch.Tensor):
@@ -1188,11 +1099,7 @@
             repeat_by = num_images_per_prompt
         image = image.repeat_interleave(repeat_by, dim=0)
         image = image.to(device=device, dtype=dtype)
-<<<<<<< HEAD
         cfg_injection = (control_mode == "more_control" or control_mode == "even_more_control")
-=======
-        # if do_classifier_free_guidance and not guess_mode:
->>>>>>> 9e0e26f4
         if do_classifier_free_guidance and not cfg_injection:
             image = torch.cat([image] * 2)
         return image