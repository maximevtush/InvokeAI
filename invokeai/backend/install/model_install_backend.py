--- conflicted
+++ resolved
@@ -195,18 +195,12 @@
         if path.is_file():
             models_installed.update({str(path):self._install_path(path)})
 
-<<<<<<< HEAD
         # folders style or similar
-        elif path.is_dir() and any([(path/x).exists() for x in {'config.json','model_index.json','learned_embeds.bin'}]):
-            models_installed.update({str(path): self._install_path(path)})
-=======
-            # folders style or similar
-            elif path.is_dir() and any([(path/x).exists() for x in \
-                                        {'config.json','model_index.json','learned_embeds.bin','pytorch_lora_weights.bin'}
-                                        ]
-                                       ):
+        elif path.is_dir() and any([(path/x).exists() for x in \
+                                   {'config.json','model_index.json','learned_embeds.bin','pytorch_lora_weights.bin'}
+                                   ]
+                                  ):
                 models_installed.update(self._install_path(path))
->>>>>>> d5f90b1a
 
         # recursive scan
         elif path.is_dir():
