--- conflicted
+++ resolved
@@ -23,11 +23,7 @@
 
 
 @dataclass
-<<<<<<< HEAD
 class LoadedModelWithoutConfig:
-    """Context manager object that mediates transfer from RAM<->VRAM."""
-=======
-class LoadedModel:
     """
     Context manager object that mediates transfer from RAM<->VRAM.
 
@@ -64,7 +60,6 @@
     never modified. Also be aware that some loadable models do
     not have a state_dict, in which case this value will be None.
     """
->>>>>>> 6d067e56
 
     _locker: ModelLockerBase
 
