import json
import re
from pathlib import Path
from typing import Any, Dict, Literal, Optional, Union

import safetensors.torch
import spandrel
import torch
from picklescan.scanner import scan_file_path

import invokeai.backend.util.logging as logger
from invokeai.app.util.misc import uuid_string
from invokeai.backend.flux.controlnet.state_dict_utils import (
    is_state_dict_instantx_controlnet,
    is_state_dict_xlabs_controlnet,
)
from invokeai.backend.flux.ip_adapter.state_dict_utils import is_state_dict_xlabs_ip_adapter
from invokeai.backend.lora.conversions.flux_diffusers_lora_conversion_utils import (
    is_state_dict_likely_in_flux_diffusers_format,
)
from invokeai.backend.lora.conversions.flux_kohya_lora_conversion_utils import is_state_dict_likely_in_flux_kohya_format
from invokeai.backend.model_hash.model_hash import HASHING_ALGORITHMS, ModelHash
from invokeai.backend.model_manager.config import (
    AnyModelConfig,
    BaseModelType,
    ControlAdapterDefaultSettings,
    InvalidModelConfigException,
    MainModelDefaultSettings,
    ModelConfigFactory,
    ModelFormat,
    ModelRepoVariant,
    ModelSourceType,
    ModelType,
    ModelVariantType,
    SchedulerPredictionType,
)
from invokeai.backend.model_manager.util.model_util import lora_token_vector_length, read_checkpoint_meta
from invokeai.backend.quantization.gguf.ggml_tensor import GGMLTensor
from invokeai.backend.quantization.gguf.loaders import gguf_sd_loader
from invokeai.backend.spandrel_image_to_image_model import SpandrelImageToImageModel
from invokeai.backend.util.silence_warnings import SilenceWarnings

CkptType = Dict[str | int, Any]

LEGACY_CONFIGS: Dict[BaseModelType, Dict[ModelVariantType, Union[str, Dict[SchedulerPredictionType, str]]]] = {
    BaseModelType.StableDiffusion1: {
        ModelVariantType.Normal: {
            SchedulerPredictionType.Epsilon: "v1-inference.yaml",
            SchedulerPredictionType.VPrediction: "v1-inference-v.yaml",
        },
        ModelVariantType.Inpaint: "v1-inpainting-inference.yaml",
    },
    BaseModelType.StableDiffusion2: {
        ModelVariantType.Normal: {
            SchedulerPredictionType.Epsilon: "v2-inference.yaml",
            SchedulerPredictionType.VPrediction: "v2-inference-v.yaml",
        },
        ModelVariantType.Inpaint: {
            SchedulerPredictionType.Epsilon: "v2-inpainting-inference.yaml",
            SchedulerPredictionType.VPrediction: "v2-inpainting-inference-v.yaml",
        },
        ModelVariantType.Depth: "v2-midas-inference.yaml",
    },
    BaseModelType.StableDiffusionXL: {
        ModelVariantType.Normal: "sd_xl_base.yaml",
        ModelVariantType.Inpaint: "sd_xl_inpaint.yaml",
    },
    BaseModelType.StableDiffusionXLRefiner: {
        ModelVariantType.Normal: "sd_xl_refiner.yaml",
    },
}


class ProbeBase(object):
    """Base class for probes."""

    def __init__(self, model_path: Path):
        self.model_path = model_path

    def get_base_type(self) -> BaseModelType:
        """Get model base type."""
        raise NotImplementedError

    def get_format(self) -> ModelFormat:
        """Get model file format."""
        raise NotImplementedError

    def get_variant_type(self) -> Optional[ModelVariantType]:
        """Get model variant type."""
        return None

    def get_scheduler_prediction_type(self) -> Optional[SchedulerPredictionType]:
        """Get model scheduler prediction type."""
        return None

    def get_image_encoder_model_id(self) -> Optional[str]:
        """Get image encoder (IP adapters only)."""
        return None


class ModelProbe(object):
    PROBES: Dict[str, Dict[ModelType, type[ProbeBase]]] = {
        "diffusers": {},
        "checkpoint": {},
        "onnx": {},
    }

    CLASS2TYPE = {
        "FluxPipeline": ModelType.Main,
        "StableDiffusionPipeline": ModelType.Main,
        "StableDiffusionInpaintPipeline": ModelType.Main,
        "StableDiffusionXLPipeline": ModelType.Main,
        "StableDiffusionXLImg2ImgPipeline": ModelType.Main,
        "StableDiffusionXLInpaintPipeline": ModelType.Main,
        "LatentConsistencyModelPipeline": ModelType.Main,
        "AutoencoderKL": ModelType.VAE,
        "AutoencoderTiny": ModelType.VAE,
        "ControlNetModel": ModelType.ControlNet,
        "CLIPVisionModelWithProjection": ModelType.CLIPVision,
        "T2IAdapter": ModelType.T2IAdapter,
        "CLIPModel": ModelType.CLIPEmbed,
        "CLIPTextModel": ModelType.CLIPEmbed,
        "T5EncoderModel": ModelType.T5Encoder,
        "FluxControlNetModel": ModelType.ControlNet,
    }

    @classmethod
    def register_probe(
        cls, format: Literal["diffusers", "checkpoint", "onnx"], model_type: ModelType, probe_class: type[ProbeBase]
    ) -> None:
        cls.PROBES[format][model_type] = probe_class

    @classmethod
    def probe(
        cls, model_path: Path, fields: Optional[Dict[str, Any]] = None, hash_algo: HASHING_ALGORITHMS = "blake3_single"
    ) -> AnyModelConfig:
        """
        Probe the model at model_path and return its configuration record.

        :param model_path: Path to the model file (checkpoint) or directory (diffusers).
        :param fields: An optional dictionary that can be used to override probed
        fields. Typically used for fields that don't probe well, such as prediction_type.

        Returns: The appropriate model configuration derived from ModelConfigBase.
        """
        if fields is None:
            fields = {}

        model_path = model_path.resolve()

        format_type = ModelFormat.Diffusers if model_path.is_dir() else ModelFormat.Checkpoint
        model_info = None
        model_type = ModelType(fields["type"]) if "type" in fields and fields["type"] else None
        if not model_type:
            if format_type is ModelFormat.Diffusers:
                model_type = cls.get_model_type_from_folder(model_path)
            else:
                model_type = cls.get_model_type_from_checkpoint(model_path)
        format_type = ModelFormat.ONNX if model_type == ModelType.ONNX else format_type

        probe_class = cls.PROBES[format_type].get(model_type)
        if not probe_class:
            raise InvalidModelConfigException(f"Unhandled combination of {format_type} and {model_type}")

        probe = probe_class(model_path)

        fields["source_type"] = fields.get("source_type") or ModelSourceType.Path
        fields["source"] = fields.get("source") or model_path.as_posix()
        fields["key"] = fields.get("key", uuid_string())
        fields["path"] = model_path.as_posix()
        fields["type"] = fields.get("type") or model_type
        fields["base"] = fields.get("base") or probe.get_base_type()
        fields["variant"] = fields.get("variant") or probe.get_variant_type()
        fields["prediction_type"] = fields.get("prediction_type") or probe.get_scheduler_prediction_type()
        fields["image_encoder_model_id"] = fields.get("image_encoder_model_id") or probe.get_image_encoder_model_id()
        fields["name"] = fields.get("name") or cls.get_model_name(model_path)
        fields["description"] = (
            fields.get("description") or f"{fields['base'].value} {model_type.value} model {fields['name']}"
        )
        fields["format"] = ModelFormat(fields.get("format")) if "format" in fields else probe.get_format()
        fields["hash"] = fields.get("hash") or ModelHash(algorithm=hash_algo).hash(model_path)

        fields["default_settings"] = fields.get("default_settings")

        if not fields["default_settings"]:
            if fields["type"] in {ModelType.ControlNet, ModelType.T2IAdapter}:
                fields["default_settings"] = get_default_settings_controlnet_t2i_adapter(fields["name"])
            elif fields["type"] is ModelType.Main:
                fields["default_settings"] = get_default_settings_main(fields["base"])

        if format_type == ModelFormat.Diffusers and isinstance(probe, FolderProbeBase):
            fields["repo_variant"] = fields.get("repo_variant") or probe.get_repo_variant()

        # additional fields needed for main and controlnet models
        if fields["type"] in [ModelType.Main, ModelType.ControlNet, ModelType.VAE] and fields["format"] in [
            ModelFormat.Checkpoint,
            ModelFormat.BnbQuantizednf4b,
            ModelFormat.GGUFQuantized,
        ]:
            ckpt_config_path = cls._get_checkpoint_config_path(
                model_path,
                model_type=fields["type"],
                base_type=fields["base"],
                variant_type=fields["variant"],
                prediction_type=fields["prediction_type"],
            )
            fields["config_path"] = str(ckpt_config_path)

        # additional fields needed for main non-checkpoint models
        elif fields["type"] == ModelType.Main and fields["format"] in [
            ModelFormat.ONNX,
            ModelFormat.Olive,
            ModelFormat.Diffusers,
        ]:
            fields["upcast_attention"] = fields.get("upcast_attention") or (
                fields["base"] == BaseModelType.StableDiffusion2
                and fields["prediction_type"] == SchedulerPredictionType.VPrediction
            )

        model_info = ModelConfigFactory.make_config(fields)  # , key=fields.get("key", None))
        return model_info

    @classmethod
    def get_model_name(cls, model_path: Path) -> str:
        if model_path.suffix in {".safetensors", ".bin", ".pt", ".ckpt"}:
            return model_path.stem
        else:
            return model_path.name

    @classmethod
    def get_model_type_from_checkpoint(cls, model_path: Path, checkpoint: Optional[CkptType] = None) -> ModelType:
        if model_path.suffix not in (".bin", ".pt", ".ckpt", ".safetensors", ".pth", ".gguf"):
            raise InvalidModelConfigException(f"{model_path}: unrecognized suffix")

        if model_path.name == "learned_embeds.bin":
            return ModelType.TextualInversion

        ckpt = checkpoint if checkpoint else read_checkpoint_meta(model_path, scan=True)
        ckpt = ckpt.get("state_dict", ckpt)

        for key in [str(k) for k in ckpt.keys()]:
            if key.startswith(
                (
                    "cond_stage_model.",
                    "first_stage_model.",
                    "model.diffusion_model.",
                    # Some FLUX checkpoint files contain transformer keys prefixed with "model.diffusion_model".
                    # This prefix is typically used to distinguish between multiple models bundled in a single file.
                    "model.diffusion_model.double_blocks.",
                )
            ):
                # Keys starting with double_blocks are associated with Flux models
                return ModelType.Main
            # FLUX models in the official BFL format contain keys with the "double_blocks." prefix, but we must be
            # careful to avoid false positives on XLabs FLUX IP-Adapter models.
            elif key.startswith("double_blocks.") and "ip_adapter" not in key:
                return ModelType.Main
            elif key.startswith(("encoder.conv_in", "decoder.conv_in")):
                return ModelType.VAE
            elif key.startswith(("lora_te_", "lora_unet_")):
                return ModelType.LoRA
            # "lora_A.weight" and "lora_B.weight" are associated with models in PEFT format. We don't support all PEFT
            # LoRA models, but as of the time of writing, we support Diffusers FLUX PEFT LoRA models.
            elif key.endswith(("to_k_lora.up.weight", "to_q_lora.down.weight", "lora_A.weight", "lora_B.weight")):
                return ModelType.LoRA
            elif key.startswith(
                (
                    "controlnet",
                    "control_model",
                    "input_blocks",
                    # XLabs FLUX ControlNet models have keys starting with "controlnet_blocks."
                    # For example: https://huggingface.co/XLabs-AI/flux-controlnet-collections/blob/86ab1e915a389d5857135c00e0d350e9e38a9048/flux-canny-controlnet_v2.safetensors
                    # TODO(ryand): This is very fragile. XLabs FLUX ControlNet models also contain keys starting with
                    # "double_blocks.", which we check for above. But, I'm afraid to modify this logic because it is so
                    # delicate.
                    "controlnet_blocks",
                )
            ):
                return ModelType.ControlNet
            elif key.startswith(
                (
                    "image_proj.",
                    "ip_adapter.",
                    # XLabs FLUX IP-Adapter models have keys startinh with "ip_adapter_proj_model.".
                    "ip_adapter_proj_model.",
                )
            ):
                return ModelType.IPAdapter
            elif key in {"emb_params", "string_to_param"}:
                return ModelType.TextualInversion

        # diffusers-ti
        if len(ckpt) < 10 and all(isinstance(v, torch.Tensor) for v in ckpt.values()):
            return ModelType.TextualInversion

        # Check if the model can be loaded as a SpandrelImageToImageModel.
        # This check is intentionally performed last, as it can be expensive (it requires loading the model from disk).
        try:
            # It would be nice to avoid having to load the Spandrel model from disk here. A couple of options were
            # explored to avoid this:
            # 1. Call `SpandrelImageToImageModel.load_from_state_dict(ckpt)`, where `ckpt` is a state_dict on the meta
            #    device. Unfortunately, some Spandrel models perform operations during initialization that are not
            #    supported on meta tensors.
            # 2. Spandrel has internal logic to determine a model's type from its state_dict before loading the model.
            #    This logic is not exposed in spandrel's public API. We could copy the logic here, but then we have to
            #    maintain it, and the risk of false positive detections is higher.
            SpandrelImageToImageModel.load_from_file(model_path)
            return ModelType.SpandrelImageToImage
        except spandrel.UnsupportedModelError:
            pass
        except Exception as e:
            logger.warning(
                f"Encountered error while probing to determine if {model_path} is a Spandrel model. Ignoring. Error: {e}"
            )

        raise InvalidModelConfigException(f"Unable to determine model type for {model_path}")

    @classmethod
    def get_model_type_from_folder(cls, folder_path: Path) -> ModelType:
        """Get the model type of a hugging-face style folder."""
        class_name = None
        error_hint = None
        for suffix in ["bin", "safetensors"]:
            if (folder_path / f"learned_embeds.{suffix}").exists():
                return ModelType.TextualInversion
            if (folder_path / f"pytorch_lora_weights.{suffix}").exists():
                return ModelType.LoRA
        if (folder_path / "unet/model.onnx").exists():
            return ModelType.ONNX
        if (folder_path / "image_encoder.txt").exists():
            return ModelType.IPAdapter

        config_path = None
        for p in [
            folder_path / "model_index.json",  # pipeline
            folder_path / "config.json",  # most diffusers
            folder_path / "text_encoder_2" / "config.json",  # T5 text encoder
            folder_path / "text_encoder" / "config.json",  # T5 CLIP
        ]:
            if p.exists():
                config_path = p
                break

        if config_path:
            with open(config_path, "r") as file:
                conf = json.load(file)
            if "_class_name" in conf:
                class_name = conf["_class_name"]
            elif "architectures" in conf:
                class_name = conf["architectures"][0]
            else:
                class_name = None
        else:
            error_hint = f"No model_index.json or config.json found in {folder_path}."

        if class_name and (type := cls.CLASS2TYPE.get(class_name)):
            return type
        else:
            error_hint = f"class {class_name} is not one of the supported classes [{', '.join(cls.CLASS2TYPE.keys())}]"

        # give up
        raise InvalidModelConfigException(
            f"Unable to determine model type for {folder_path}" + (f"; {error_hint}" if error_hint else "")
        )

    @classmethod
    def _get_checkpoint_config_path(
        cls,
        model_path: Path,
        model_type: ModelType,
        base_type: BaseModelType,
        variant_type: ModelVariantType,
        prediction_type: SchedulerPredictionType,
    ) -> Path:
        # look for a YAML file adjacent to the model file first
        possible_conf = model_path.with_suffix(".yaml")
        if possible_conf.exists():
            return possible_conf.absolute()

        if model_type is ModelType.Main:
            if base_type == BaseModelType.Flux:
                # TODO: Decide between dev/schnell
                checkpoint = ModelProbe._scan_and_load_checkpoint(model_path)
                state_dict = checkpoint.get("state_dict") or checkpoint
                if (
                    "guidance_in.out_layer.weight" in state_dict
                    or "model.diffusion_model.guidance_in.out_layer.weight" in state_dict
                ):
                    # For flux, this is a key in invokeai.backend.flux.util.params
                    #   Due to model type and format being the descriminator for model configs this
                    #   is used rather than attempting to support flux with separate model types and format
                    #   If changed in the future, please fix me
                    config_file = "flux-dev"
                else:
                    # For flux, this is a key in invokeai.backend.flux.util.params
                    #   Due to model type and format being the discriminator for model configs this
                    #   is used rather than attempting to support flux with separate model types and format
                    #   If changed in the future, please fix me
                    config_file = "flux-schnell"
            else:
                config_file = LEGACY_CONFIGS[base_type][variant_type]
                if isinstance(config_file, dict):  # need another tier for sd-2.x models
                    config_file = config_file[prediction_type]
                config_file = f"stable-diffusion/{config_file}"
        elif model_type is ModelType.ControlNet:
            config_file = (
                "controlnet/cldm_v15.yaml"
                if base_type is BaseModelType.StableDiffusion1
                else "controlnet/cldm_v21.yaml"
            )
        elif model_type is ModelType.VAE:
            config_file = (
                # For flux, this is a key in invokeai.backend.flux.util.ae_params
                #   Due to model type and format being the descriminator for model configs this
                #   is used rather than attempting to support flux with separate model types and format
                #   If changed in the future, please fix me
                "flux"
                if base_type is BaseModelType.Flux
                else "stable-diffusion/v1-inference.yaml"
                if base_type is BaseModelType.StableDiffusion1
                else "stable-diffusion/sd_xl_base.yaml"
                if base_type is BaseModelType.StableDiffusionXL
                else "stable-diffusion/v2-inference.yaml"
            )
        else:
            raise InvalidModelConfigException(
                f"{model_path}: Unrecognized combination of model_type={model_type}, base_type={base_type}"
            )
        return Path(config_file)

    @classmethod
    def _scan_and_load_checkpoint(cls, model_path: Path) -> CkptType:
        with SilenceWarnings():
            if model_path.suffix.endswith((".ckpt", ".pt", ".pth", ".bin")):
                cls._scan_model(model_path.name, model_path)
                model = torch.load(model_path, map_location="cpu")
                assert isinstance(model, dict)
                return model
            elif model_path.suffix.endswith(".gguf"):
                return gguf_sd_loader(model_path, compute_dtype=torch.float32)
            else:
                return safetensors.torch.load_file(model_path)

    @classmethod
    def _scan_model(cls, model_name: str, checkpoint: Path) -> None:
        """
        Apply picklescanner to the indicated checkpoint and issue a warning
        and option to exit if an infected file is identified.
        """
        # scan model
        scan_result = scan_file_path(checkpoint)
        if scan_result.infected_files != 0:
            raise Exception("The model {model_name} is potentially infected by malware. Aborting import.")


# Probing utilities
MODEL_NAME_TO_PREPROCESSOR = {
    "canny": "canny_image_processor",
    "mlsd": "mlsd_image_processor",
    "depth": "depth_anything_image_processor",
    "bae": "normalbae_image_processor",
    "normal": "normalbae_image_processor",
    "sketch": "pidi_image_processor",
    "scribble": "lineart_image_processor",
    "lineart anime": "lineart_anime_image_processor",
    "lineart_anime": "lineart_anime_image_processor",
    "lineart": "lineart_image_processor",
    "softedge": "hed_image_processor",
    "hed": "hed_image_processor",
    "shuffle": "content_shuffle_image_processor",
    "pose": "dw_openpose_image_processor",
    "mediapipe": "mediapipe_face_processor",
    "pidi": "pidi_image_processor",
    "zoe": "zoe_depth_image_processor",
    "color": "color_map_image_processor",
}


def get_default_settings_controlnet_t2i_adapter(model_name: str) -> Optional[ControlAdapterDefaultSettings]:
    for k, v in MODEL_NAME_TO_PREPROCESSOR.items():
        model_name_lower = model_name.lower()
        if k in model_name_lower:
            return ControlAdapterDefaultSettings(preprocessor=v)
    return None


def get_default_settings_main(model_base: BaseModelType) -> Optional[MainModelDefaultSettings]:
    if model_base is BaseModelType.StableDiffusion1 or model_base is BaseModelType.StableDiffusion2:
        return MainModelDefaultSettings(width=512, height=512)
    elif model_base is BaseModelType.StableDiffusionXL:
        return MainModelDefaultSettings(width=1024, height=1024)
    # We don't provide defaults for BaseModelType.StableDiffusionXLRefiner, as they are not standalone models.
    return None


# ##################################################3
# Checkpoint probing
# ##################################################3


class CheckpointProbeBase(ProbeBase):
    def __init__(self, model_path: Path):
        super().__init__(model_path)
        self.checkpoint = ModelProbe._scan_and_load_checkpoint(model_path)

    def get_format(self) -> ModelFormat:
        state_dict = self.checkpoint.get("state_dict") or self.checkpoint
        if (
            "double_blocks.0.img_attn.proj.weight.quant_state.bitsandbytes__nf4" in state_dict
            or "model.diffusion_model.double_blocks.0.img_attn.proj.weight.quant_state.bitsandbytes__nf4" in state_dict
        ):
            return ModelFormat.BnbQuantizednf4b
        elif any(isinstance(v, GGMLTensor) for v in state_dict.values()):
            return ModelFormat.GGUFQuantized
        return ModelFormat("checkpoint")

    def get_variant_type(self) -> ModelVariantType:
        model_type = ModelProbe.get_model_type_from_checkpoint(self.model_path, self.checkpoint)
        base_type = self.get_base_type()
        if model_type != ModelType.Main or base_type == BaseModelType.Flux:
            return ModelVariantType.Normal
        state_dict = self.checkpoint.get("state_dict") or self.checkpoint
        in_channels = state_dict["model.diffusion_model.input_blocks.0.0.weight"].shape[1]
        if in_channels == 9:
            return ModelVariantType.Inpaint
        elif in_channels == 5:
            return ModelVariantType.Depth
        elif in_channels == 4:
            return ModelVariantType.Normal
        else:
            raise InvalidModelConfigException(
                f"Cannot determine variant type (in_channels={in_channels}) at {self.model_path}"
            )


class PipelineCheckpointProbe(CheckpointProbeBase):
    def get_base_type(self) -> BaseModelType:
        checkpoint = self.checkpoint
        state_dict = self.checkpoint.get("state_dict") or checkpoint
        if (
            "double_blocks.0.img_attn.norm.key_norm.scale" in state_dict
            or "model.diffusion_model.double_blocks.0.img_attn.norm.key_norm.scale" in state_dict
        ):
            return BaseModelType.Flux
        key_name = "model.diffusion_model.input_blocks.2.1.transformer_blocks.0.attn2.to_k.weight"
        if key_name in state_dict and state_dict[key_name].shape[-1] == 768:
            return BaseModelType.StableDiffusion1
        if key_name in state_dict and state_dict[key_name].shape[-1] == 1024:
            return BaseModelType.StableDiffusion2
        key_name = "model.diffusion_model.input_blocks.4.1.transformer_blocks.0.attn2.to_k.weight"
        if key_name in state_dict and state_dict[key_name].shape[-1] == 2048:
            return BaseModelType.StableDiffusionXL
        elif key_name in state_dict and state_dict[key_name].shape[-1] == 1280:
            return BaseModelType.StableDiffusionXLRefiner
        else:
            raise InvalidModelConfigException("Cannot determine base type")

    def get_scheduler_prediction_type(self) -> SchedulerPredictionType:
        """Return model prediction type."""
        type = self.get_base_type()
        if type == BaseModelType.StableDiffusion2:
            checkpoint = self.checkpoint
            state_dict = self.checkpoint.get("state_dict") or checkpoint
            key_name = "model.diffusion_model.input_blocks.2.1.transformer_blocks.0.attn2.to_k.weight"
            if key_name in state_dict and state_dict[key_name].shape[-1] == 1024:
                if "global_step" in checkpoint:
                    if checkpoint["global_step"] == 220000:
                        return SchedulerPredictionType.Epsilon
                    elif checkpoint["global_step"] == 110000:
                        return SchedulerPredictionType.VPrediction
            return SchedulerPredictionType.VPrediction  # a guess for sd2 ckpts

        elif type == BaseModelType.StableDiffusion1:
            return SchedulerPredictionType.Epsilon  # a reasonable guess for sd1 ckpts
        else:
            return SchedulerPredictionType.Epsilon


class VaeCheckpointProbe(CheckpointProbeBase):
    def get_base_type(self) -> BaseModelType:
        # VAEs of all base types have the same structure, so we wimp out and
        # guess using the name.
        for regexp, basetype in [
            (r"xl", BaseModelType.StableDiffusionXL),
            (r"sd2", BaseModelType.StableDiffusion2),
            (r"vae", BaseModelType.StableDiffusion1),
            (r"FLUX.1-schnell_ae", BaseModelType.Flux),
        ]:
            if re.search(regexp, self.model_path.name, re.IGNORECASE):
                return basetype
        raise InvalidModelConfigException("Cannot determine base type")


class LoRACheckpointProbe(CheckpointProbeBase):
    """Class for LoRA checkpoints."""

    def get_format(self) -> ModelFormat:
        if is_state_dict_likely_in_flux_diffusers_format(self.checkpoint):
            # TODO(ryand): This is an unusual case. In other places throughout the codebase, we treat
            # ModelFormat.Diffusers as meaning that the model is in a directory. In this case, the model is a single
            # file, but the weight keys are in the diffusers format.
            return ModelFormat.Diffusers
        return ModelFormat.LyCORIS

    def get_base_type(self) -> BaseModelType:
        if is_state_dict_likely_in_flux_kohya_format(self.checkpoint) or is_state_dict_likely_in_flux_diffusers_format(
            self.checkpoint
        ):
            return BaseModelType.Flux

        # If we've gotten here, we assume that the model is a Stable Diffusion model.
        token_vector_length = lora_token_vector_length(self.checkpoint)
        if token_vector_length == 768:
            return BaseModelType.StableDiffusion1
        elif token_vector_length == 1024:
            return BaseModelType.StableDiffusion2
        elif token_vector_length == 1280:
            return BaseModelType.StableDiffusionXL  # recognizes format at https://civitai.com/models/224641
        elif token_vector_length == 2048:
            return BaseModelType.StableDiffusionXL
        else:
            raise InvalidModelConfigException(f"Unknown LoRA type: {self.model_path}")


class TextualInversionCheckpointProbe(CheckpointProbeBase):
    """Class for probing embeddings."""

    def get_format(self) -> ModelFormat:
        return ModelFormat.EmbeddingFile

    def get_base_type(self) -> BaseModelType:
        checkpoint = self.checkpoint
        if "string_to_token" in checkpoint:
            token_dim = list(checkpoint["string_to_param"].values())[0].shape[-1]
        elif "emb_params" in checkpoint:
            token_dim = checkpoint["emb_params"].shape[-1]
        elif "clip_g" in checkpoint:
            token_dim = checkpoint["clip_g"].shape[-1]
        else:
            token_dim = list(checkpoint.values())[0].shape[0]
        if token_dim == 768:
            return BaseModelType.StableDiffusion1
        elif token_dim == 1024:
            return BaseModelType.StableDiffusion2
        elif token_dim == 1280:
            return BaseModelType.StableDiffusionXL
        else:
            raise InvalidModelConfigException(f"{self.model_path}: Could not determine base type")


class ControlNetCheckpointProbe(CheckpointProbeBase):
    """Class for probing controlnets."""

    def get_base_type(self) -> BaseModelType:
        checkpoint = self.checkpoint
<<<<<<< HEAD
=======
        if is_state_dict_xlabs_controlnet(checkpoint) or is_state_dict_instantx_controlnet(checkpoint):
            # TODO(ryand): Should I distinguish between XLabs, InstantX and other ControlNet models by implementing
            # get_format()?
            return BaseModelType.Flux
>>>>>>> aebcec28

        for key_name in (
            "control_model.input_blocks.2.1.transformer_blocks.0.attn2.to_k.weight",
            "controlnet_mid_block.bias",
            "input_blocks.2.1.transformer_blocks.0.attn2.to_k.weight",
            "down_blocks.1.attentions.0.transformer_blocks.0.attn2.to_k.weight",
            "input_blocks.7.0.emb_layers.1.down",
        ):
            if key_name not in checkpoint:
                continue
            width = checkpoint[key_name].shape[-1]
            if width == 768:
                return BaseModelType.StableDiffusion1
            elif width == 1024:
                return BaseModelType.StableDiffusion2
            elif width == 2048:
                return BaseModelType.StableDiffusionXL
            elif width == 1280:
                return BaseModelType.StableDiffusionXL
        raise InvalidModelConfigException(f"{self.model_path}: Unable to determine base type")


class IPAdapterCheckpointProbe(CheckpointProbeBase):
    """Class for probing IP Adapters"""

    def get_base_type(self) -> BaseModelType:
        checkpoint = self.checkpoint

        if is_state_dict_xlabs_ip_adapter(checkpoint):
            return BaseModelType.Flux

        for key in checkpoint.keys():
            if not key.startswith(("image_proj.", "ip_adapter.")):
                continue
            cross_attention_dim = checkpoint["ip_adapter.1.to_k_ip.weight"].shape[-1]
            if cross_attention_dim == 768:
                return BaseModelType.StableDiffusion1
            elif cross_attention_dim == 1024:
                return BaseModelType.StableDiffusion2
            elif cross_attention_dim == 2048:
                return BaseModelType.StableDiffusionXL
            else:
                raise InvalidModelConfigException(
                    f"IP-Adapter had unexpected cross-attention dimension: {cross_attention_dim}."
                )
        raise InvalidModelConfigException(f"{self.model_path}: Unable to determine base type")


class CLIPVisionCheckpointProbe(CheckpointProbeBase):
    def get_base_type(self) -> BaseModelType:
        raise NotImplementedError()


class T2IAdapterCheckpointProbe(CheckpointProbeBase):
    def get_base_type(self) -> BaseModelType:
        raise NotImplementedError()


class SpandrelImageToImageCheckpointProbe(CheckpointProbeBase):
    def get_base_type(self) -> BaseModelType:
        return BaseModelType.Any


########################################################
# classes for probing folders
#######################################################
class FolderProbeBase(ProbeBase):
    def get_variant_type(self) -> ModelVariantType:
        return ModelVariantType.Normal

    def get_format(self) -> ModelFormat:
        return ModelFormat("diffusers")

    def get_repo_variant(self) -> ModelRepoVariant:
        # get all files ending in .bin or .safetensors
        weight_files = list(self.model_path.glob("**/*.safetensors"))
        weight_files.extend(list(self.model_path.glob("**/*.bin")))
        for x in weight_files:
            if ".fp16" in x.suffixes:
                return ModelRepoVariant.FP16
            if "openvino_model" in x.name:
                return ModelRepoVariant.OpenVINO
            if "flax_model" in x.name:
                return ModelRepoVariant.Flax
            if x.suffix == ".onnx":
                return ModelRepoVariant.ONNX
        return ModelRepoVariant.Default


class PipelineFolderProbe(FolderProbeBase):
    def get_base_type(self) -> BaseModelType:
        with open(self.model_path / "unet" / "config.json", "r") as file:
            unet_conf = json.load(file)
        if unet_conf["cross_attention_dim"] == 768:
            return BaseModelType.StableDiffusion1
        elif unet_conf["cross_attention_dim"] == 1024:
            return BaseModelType.StableDiffusion2
        elif unet_conf["cross_attention_dim"] == 1280:
            return BaseModelType.StableDiffusionXLRefiner
        elif unet_conf["cross_attention_dim"] == 2048:
            return BaseModelType.StableDiffusionXL
        else:
            raise InvalidModelConfigException(f"Unknown base model for {self.model_path}")

    def get_scheduler_prediction_type(self) -> SchedulerPredictionType:
        with open(self.model_path / "scheduler" / "scheduler_config.json", "r") as file:
            scheduler_conf = json.load(file)
        if scheduler_conf.get("prediction_type", "epsilon") == "v_prediction":
            return SchedulerPredictionType.VPrediction
        elif scheduler_conf.get("prediction_type", "epsilon") == "epsilon":
            return SchedulerPredictionType.Epsilon
        else:
            raise InvalidModelConfigException("Unknown scheduler prediction type: {scheduler_conf['prediction_type']}")

    def get_variant_type(self) -> ModelVariantType:
        # This only works for pipelines! Any kind of
        # exception results in our returning the
        # "normal" variant type
        try:
            config_file = self.model_path / "unet" / "config.json"
            with open(config_file, "r") as file:
                conf = json.load(file)

            in_channels = conf["in_channels"]
            if in_channels == 9:
                return ModelVariantType.Inpaint
            elif in_channels == 5:
                return ModelVariantType.Depth
            elif in_channels == 4:
                return ModelVariantType.Normal
        except Exception:
            pass
        return ModelVariantType.Normal


class VaeFolderProbe(FolderProbeBase):
    def get_base_type(self) -> BaseModelType:
        if self._config_looks_like_sdxl():
            return BaseModelType.StableDiffusionXL
        elif self._name_looks_like_sdxl():
            # but SD and SDXL VAE are the same shape (3-channel RGB to 4-channel float scaled down
            # by a factor of 8), we can't necessarily tell them apart by config hyperparameters.
            return BaseModelType.StableDiffusionXL
        else:
            return BaseModelType.StableDiffusion1

    def _config_looks_like_sdxl(self) -> bool:
        # config values that distinguish Stability's SD 1.x VAE from their SDXL VAE.
        config_file = self.model_path / "config.json"
        if not config_file.exists():
            raise InvalidModelConfigException(f"Cannot determine base type for {self.model_path}")
        with open(config_file, "r") as file:
            config = json.load(file)
        return config.get("scaling_factor", 0) == 0.13025 and config.get("sample_size") in [512, 1024]

    def _name_looks_like_sdxl(self) -> bool:
        return bool(re.search(r"xl\b", self._guess_name(), re.IGNORECASE))

    def _guess_name(self) -> str:
        name = self.model_path.name
        if name == "vae":
            name = self.model_path.parent.name
        return name


class TextualInversionFolderProbe(FolderProbeBase):
    def get_format(self) -> ModelFormat:
        return ModelFormat.EmbeddingFolder

    def get_base_type(self) -> BaseModelType:
        path = self.model_path / "learned_embeds.bin"
        if not path.exists():
            raise InvalidModelConfigException(
                f"{self.model_path.as_posix()} does not contain expected 'learned_embeds.bin' file"
            )
        return TextualInversionCheckpointProbe(path).get_base_type()


class T5EncoderFolderProbe(FolderProbeBase):
    def get_base_type(self) -> BaseModelType:
        return BaseModelType.Any

    def get_format(self) -> ModelFormat:
        path = self.model_path / "text_encoder_2"
        if (path / "model.safetensors.index.json").exists():
            return ModelFormat.T5Encoder
        files = list(path.glob("*.safetensors"))
        if len(files) == 0:
            raise InvalidModelConfigException(f"{self.model_path.as_posix()}: no .safetensors files found")

        # shortcut: look for the quantization in the name
        if any(x for x in files if "llm_int8" in x.as_posix()):
            return ModelFormat.BnbQuantizedLlmInt8b

        # more reliable path: probe contents for a 'SCB' key
        ckpt = read_checkpoint_meta(files[0], scan=True)
        if any("SCB" in x for x in ckpt.keys()):
            return ModelFormat.BnbQuantizedLlmInt8b

        raise InvalidModelConfigException(f"{self.model_path.as_posix()}: unknown model format")


class ONNXFolderProbe(PipelineFolderProbe):
    def get_base_type(self) -> BaseModelType:
        # Due to the way the installer is set up, the configuration file for safetensors
        # will come along for the ride if both the onnx and safetensors forms
        # share the same directory. We take advantage of this here.
        if (self.model_path / "unet" / "config.json").exists():
            return super().get_base_type()
        else:
            logger.warning('Base type probing is not implemented for ONNX models. Assuming "sd-1"')
            return BaseModelType.StableDiffusion1

    def get_format(self) -> ModelFormat:
        return ModelFormat("onnx")

    def get_variant_type(self) -> ModelVariantType:
        return ModelVariantType.Normal


class ControlNetFolderProbe(FolderProbeBase):
    def get_base_type(self) -> BaseModelType:
        config_file = self.model_path / "config.json"
        if not config_file.exists():
            raise InvalidModelConfigException(f"Cannot determine base type for {self.model_path}")
        with open(config_file, "r") as file:
            config = json.load(file)

        if config.get("_class_name", None) == "FluxControlNetModel":
            return BaseModelType.Flux

        # no obvious way to distinguish between sd2-base and sd2-768
        dimension = config["cross_attention_dim"]
        if dimension == 768:
            return BaseModelType.StableDiffusion1
        if dimension == 1024:
            return BaseModelType.StableDiffusion2
        if dimension == 2048:
            return BaseModelType.StableDiffusionXL
        raise InvalidModelConfigException(f"Unable to determine model base for {self.model_path}")


class LoRAFolderProbe(FolderProbeBase):
    def get_base_type(self) -> BaseModelType:
        model_file = None
        for suffix in ["safetensors", "bin"]:
            base_file = self.model_path / f"pytorch_lora_weights.{suffix}"
            if base_file.exists():
                model_file = base_file
                break
        if not model_file:
            raise InvalidModelConfigException("Unknown LoRA format encountered")
        return LoRACheckpointProbe(model_file).get_base_type()


class IPAdapterFolderProbe(FolderProbeBase):
    def get_format(self) -> ModelFormat:
        return ModelFormat.InvokeAI

    def get_base_type(self) -> BaseModelType:
        model_file = self.model_path / "ip_adapter.bin"
        if not model_file.exists():
            raise InvalidModelConfigException("Unknown IP-Adapter model format.")

        state_dict = torch.load(model_file, map_location="cpu")
        cross_attention_dim = state_dict["ip_adapter"]["1.to_k_ip.weight"].shape[-1]
        if cross_attention_dim == 768:
            return BaseModelType.StableDiffusion1
        elif cross_attention_dim == 1024:
            return BaseModelType.StableDiffusion2
        elif cross_attention_dim == 2048:
            return BaseModelType.StableDiffusionXL
        else:
            raise InvalidModelConfigException(
                f"IP-Adapter had unexpected cross-attention dimension: {cross_attention_dim}."
            )

    def get_image_encoder_model_id(self) -> Optional[str]:
        encoder_id_path = self.model_path / "image_encoder.txt"
        if not encoder_id_path.exists():
            return None
        with open(encoder_id_path, "r") as f:
            image_encoder_model = f.readline().strip()
        return image_encoder_model


class CLIPVisionFolderProbe(FolderProbeBase):
    def get_base_type(self) -> BaseModelType:
        return BaseModelType.Any


class CLIPEmbedFolderProbe(FolderProbeBase):
    def get_base_type(self) -> BaseModelType:
        return BaseModelType.Any


class SpandrelImageToImageFolderProbe(FolderProbeBase):
    def get_base_type(self) -> BaseModelType:
        raise NotImplementedError()


class T2IAdapterFolderProbe(FolderProbeBase):
    def get_base_type(self) -> BaseModelType:
        config_file = self.model_path / "config.json"
        if not config_file.exists():
            raise InvalidModelConfigException(f"Cannot determine base type for {self.model_path}")
        with open(config_file, "r") as file:
            config = json.load(file)

        adapter_type = config.get("adapter_type", None)
        if adapter_type == "full_adapter_xl":
            return BaseModelType.StableDiffusionXL
        elif adapter_type == "full_adapter" or "light_adapter":
            # I haven't seen any T2I adapter models for SD2, so assume that this is an SD1 adapter.
            return BaseModelType.StableDiffusion1
        else:
            raise InvalidModelConfigException(
                f"Unable to determine base model for '{self.model_path}' (adapter_type = {adapter_type})."
            )


# Register probe classes
ModelProbe.register_probe("diffusers", ModelType.Main, PipelineFolderProbe)
ModelProbe.register_probe("diffusers", ModelType.VAE, VaeFolderProbe)
ModelProbe.register_probe("diffusers", ModelType.LoRA, LoRAFolderProbe)
ModelProbe.register_probe("diffusers", ModelType.TextualInversion, TextualInversionFolderProbe)
ModelProbe.register_probe("diffusers", ModelType.T5Encoder, T5EncoderFolderProbe)
ModelProbe.register_probe("diffusers", ModelType.ControlNet, ControlNetFolderProbe)
ModelProbe.register_probe("diffusers", ModelType.IPAdapter, IPAdapterFolderProbe)
ModelProbe.register_probe("diffusers", ModelType.CLIPEmbed, CLIPEmbedFolderProbe)
ModelProbe.register_probe("diffusers", ModelType.CLIPVision, CLIPVisionFolderProbe)
ModelProbe.register_probe("diffusers", ModelType.T2IAdapter, T2IAdapterFolderProbe)
ModelProbe.register_probe("diffusers", ModelType.SpandrelImageToImage, SpandrelImageToImageFolderProbe)

ModelProbe.register_probe("checkpoint", ModelType.Main, PipelineCheckpointProbe)
ModelProbe.register_probe("checkpoint", ModelType.VAE, VaeCheckpointProbe)
ModelProbe.register_probe("checkpoint", ModelType.LoRA, LoRACheckpointProbe)
ModelProbe.register_probe("checkpoint", ModelType.TextualInversion, TextualInversionCheckpointProbe)
ModelProbe.register_probe("checkpoint", ModelType.ControlNet, ControlNetCheckpointProbe)
ModelProbe.register_probe("checkpoint", ModelType.IPAdapter, IPAdapterCheckpointProbe)
ModelProbe.register_probe("checkpoint", ModelType.CLIPVision, CLIPVisionCheckpointProbe)
ModelProbe.register_probe("checkpoint", ModelType.T2IAdapter, T2IAdapterCheckpointProbe)
ModelProbe.register_probe("checkpoint", ModelType.SpandrelImageToImage, SpandrelImageToImageCheckpointProbe)

ModelProbe.register_probe("onnx", ModelType.ONNX, ONNXFolderProbe)<|MERGE_RESOLUTION|>--- conflicted
+++ resolved
@@ -653,13 +653,10 @@
 
     def get_base_type(self) -> BaseModelType:
         checkpoint = self.checkpoint
-<<<<<<< HEAD
-=======
         if is_state_dict_xlabs_controlnet(checkpoint) or is_state_dict_instantx_controlnet(checkpoint):
             # TODO(ryand): Should I distinguish between XLabs, InstantX and other ControlNet models by implementing
             # get_format()?
             return BaseModelType.Flux
->>>>>>> aebcec28
 
         for key_name in (
             "control_model.input_blocks.2.1.transformer_blocks.0.attn2.to_k.weight",
