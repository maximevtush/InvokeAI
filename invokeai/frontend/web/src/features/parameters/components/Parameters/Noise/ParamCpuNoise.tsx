--- conflicted
+++ resolved
@@ -1,9 +1,5 @@
 import { useAppDispatch, useAppSelector } from 'app/store/storeHooks';
-<<<<<<< HEAD
-import { defaultSelectorOptions } from 'app/store/util/defaultMemoizeOptions';
 import IAIInformationalPopover from 'common/components/IAIInformationalPopover';
-=======
->>>>>>> 9faa53ce
 import IAISwitch from 'common/components/IAISwitch';
 import { shouldUseCpuNoiseChanged } from 'features/parameters/store/generationSlice';
 import { ChangeEvent, useCallback } from 'react';
@@ -24,21 +20,12 @@
   );
 
   return (
-<<<<<<< HEAD
     <IAIInformationalPopover details="noiseUseCPU">
       <IAISwitch
-        isDisabled={isDisabled}
         label={t('parameters.useCpuNoise')}
         isChecked={shouldUseCpuNoise}
         onChange={handleChange}
       />
     </IAIInformationalPopover>
-=======
-    <IAISwitch
-      label={t('parameters.useCpuNoise')}
-      isChecked={shouldUseCpuNoise}
-      onChange={handleChange}
-    />
->>>>>>> 9faa53ce
   );
 };