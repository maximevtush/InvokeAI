--- conflicted
+++ resolved
@@ -18,20 +18,12 @@
     dispatch(setShouldUseNoiseSettings(e.target.checked));
 
   return (
-<<<<<<< HEAD
     <NoiseEnablePopover>
       <IAISwitch
-        label="Enable Noise Settings"
+        label={t('parameters.enableNoiseSettings')}
         isChecked={shouldUseNoiseSettings}
         onChange={handleChange}
       />
     </NoiseEnablePopover>
-=======
-    <IAISwitch
-      label={t('parameters.enableNoiseSettings')}
-      isChecked={shouldUseNoiseSettings}
-      onChange={handleChange}
-    />
->>>>>>> ff3150a8
   );
 };