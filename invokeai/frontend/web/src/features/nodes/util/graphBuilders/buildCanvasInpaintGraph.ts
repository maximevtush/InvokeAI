import { logger } from 'app/logging/logger';
import { RootState } from 'app/store/store';
import { NonNullableGraph } from 'features/nodes/types/types';
import {
  ImageDTO,
  InpaintInvocation,
  RandomIntInvocation,
  RangeOfSizeInvocation,
} from 'services/api/types';
import { addLoRAsToGraph } from './addLoRAsToGraph';
import { addVAEToGraph } from './addVAEToGraph';
import {
  CLIP_SKIP,
  INPAINT,
  INPAINT_GRAPH,
  ITERATE,
  MAIN_MODEL_LOADER,
  ONNX_MODEL_LOADER,
  NEGATIVE_CONDITIONING,
  POSITIVE_CONDITIONING,
  RANDOM_INT,
  RANGE_OF_SIZE,
} from './constants';
import { addNSFWCheckerToGraph } from './addNSFWCheckerToGraph';
import { addWatermarkerToGraph } from './addWatermarkerToGraph';

/**
 * Builds the Canvas tab's Inpaint graph.
 */
export const buildCanvasInpaintGraph = (
  state: RootState,
  canvasInitImage: ImageDTO,
  canvasMaskImage: ImageDTO
): NonNullableGraph => {
  const log = logger('nodes');
  const {
    positivePrompt,
    negativePrompt,
    model,
    cfgScale: cfg_scale,
    scheduler,
    steps,
    img2imgStrength: strength,
    shouldFitToWidthHeight,
    iterations,
    seed,
    shouldRandomizeSeed,
    seamSize,
    seamBlur,
    seamSteps,
    seamStrength,
    tileSize,
    infillMethod,
    clipSkip,
  } = state.generation;

  if (!model) {
    log.error('No model found in state');
    throw new Error('No model found in state');
  }

  // The bounding box determines width and height, not the width and height params
  const { width, height } = state.canvas.boundingBoxDimensions;

  // We may need to set the inpaint width and height to scale the image
  const {
    scaledBoundingBoxDimensions,
    boundingBoxScaleMethod,
    shouldAutoSave,
  } = state.canvas;

  const model_loader = model.model_type.includes('onnx')
    ? ONNX_MODEL_LOADER
    : MAIN_MODEL_LOADER;

  // TODO: Actually create the graph correctly for ONNX
  const graph: NonNullableGraph = {
    id: INPAINT_GRAPH,
    nodes: {
      [INPAINT]: {
        is_intermediate: !shouldAutoSave,
        type: 'inpaint',
        id: INPAINT,
        steps,
        width,
        height,
        cfg_scale,
        scheduler,
        image: {
          image_name: canvasInitImage.image_name,
        },
        strength,
        fit: shouldFitToWidthHeight,
        mask: {
          image_name: canvasMaskImage.image_name,
        },
        seam_size: seamSize,
        seam_blur: seamBlur,
        seam_strength: seamStrength,
        seam_steps: seamSteps,
        tile_size: infillMethod === 'tile' ? tileSize : undefined,
        infill_method: infillMethod as InpaintInvocation['infill_method'],
        inpaint_width:
          boundingBoxScaleMethod !== 'none'
            ? scaledBoundingBoxDimensions.width
            : undefined,
        inpaint_height:
          boundingBoxScaleMethod !== 'none'
            ? scaledBoundingBoxDimensions.height
            : undefined,
      },
      [POSITIVE_CONDITIONING]: {
        type: 'compel',
        id: POSITIVE_CONDITIONING,
        is_intermediate: true,
        prompt: positivePrompt,
      },
      [NEGATIVE_CONDITIONING]: {
        type: 'compel',
        id: NEGATIVE_CONDITIONING,
        is_intermediate: true,
        prompt: negativePrompt,
      },
<<<<<<< HEAD
      [model_loader]: {
        type: model_loader,
        id: model_loader,
=======
      [MAIN_MODEL_LOADER]: {
        type: 'main_model_loader',
        id: MAIN_MODEL_LOADER,
        is_intermediate: true,
>>>>>>> f060e321
        model,
      },
      [CLIP_SKIP]: {
        type: 'clip_skip',
        id: CLIP_SKIP,
        is_intermediate: true,
        skipped_layers: clipSkip,
      },
      [RANGE_OF_SIZE]: {
        type: 'range_of_size',
        id: RANGE_OF_SIZE,
        is_intermediate: true,
        // seed - must be connected manually
        // start: 0,
        size: iterations,
        step: 1,
      },
      [ITERATE]: {
        type: 'iterate',
        id: ITERATE,
        is_intermediate: true,
      },
    },
    edges: [
      {
        source: {
          node_id: model_loader,
          field: 'unet',
        },
        destination: {
          node_id: INPAINT,
          field: 'unet',
        },
      },
      {
        source: {
          node_id: model_loader,
          field: 'clip',
        },
        destination: {
          node_id: CLIP_SKIP,
          field: 'clip',
        },
      },
      {
        source: {
          node_id: CLIP_SKIP,
          field: 'clip',
        },
        destination: {
          node_id: POSITIVE_CONDITIONING,
          field: 'clip',
        },
      },
      {
        source: {
          node_id: CLIP_SKIP,
          field: 'clip',
        },
        destination: {
          node_id: NEGATIVE_CONDITIONING,
          field: 'clip',
        },
      },
      {
        source: {
          node_id: NEGATIVE_CONDITIONING,
          field: 'conditioning',
        },
        destination: {
          node_id: INPAINT,
          field: 'negative_conditioning',
        },
      },
      {
        source: {
          node_id: POSITIVE_CONDITIONING,
          field: 'conditioning',
        },
        destination: {
          node_id: INPAINT,
          field: 'positive_conditioning',
        },
      },
      {
        source: {
          node_id: RANGE_OF_SIZE,
          field: 'collection',
        },
        destination: {
          node_id: ITERATE,
          field: 'collection',
        },
      },
      {
        source: {
          node_id: ITERATE,
          field: 'item',
        },
        destination: {
          node_id: INPAINT,
          field: 'seed',
        },
      },
    ],
  };

  addLoRAsToGraph(state, graph, INPAINT);

  // Add VAE
  addVAEToGraph(state, graph);

  // handle seed
  if (shouldRandomizeSeed) {
    // Random int node to generate the starting seed
    const randomIntNode: RandomIntInvocation = {
      id: RANDOM_INT,
      type: 'rand_int',
    };

    graph.nodes[RANDOM_INT] = randomIntNode;

    // Connect random int to the start of the range of size so the range starts on the random first seed
    graph.edges.push({
      source: { node_id: RANDOM_INT, field: 'a' },
      destination: { node_id: RANGE_OF_SIZE, field: 'start' },
    });
  } else {
    // User specified seed, so set the start of the range of size to the seed
    (graph.nodes[RANGE_OF_SIZE] as RangeOfSizeInvocation).start = seed;
  }

  // NSFW & watermark - must be last thing added to graph
  if (state.system.shouldUseNSFWChecker) {
    // must add before watermarker!
    addNSFWCheckerToGraph(state, graph, INPAINT);
  }

  if (state.system.shouldUseWatermarker) {
    // must add after nsfw checker!
    addWatermarkerToGraph(state, graph, INPAINT);
  }

  return graph;
};<|MERGE_RESOLUTION|>--- conflicted
+++ resolved
@@ -121,16 +121,10 @@
         is_intermediate: true,
         prompt: negativePrompt,
       },
-<<<<<<< HEAD
       [model_loader]: {
         type: model_loader,
         id: model_loader,
-=======
-      [MAIN_MODEL_LOADER]: {
-        type: 'main_model_loader',
-        id: MAIN_MODEL_LOADER,
-        is_intermediate: true,
->>>>>>> f060e321
+        is_intermediate: true,
         model,
       },
       [CLIP_SKIP]: {
