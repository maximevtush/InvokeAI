import { Flex, Text } from '@chakra-ui/react';

import { useState } from 'react';
import {
  MainModelConfigEntity,
  useGetMainModelsQuery,
} from 'services/api/endpoints/models';
import CheckpointModelEdit from './ModelManagerPanel/CheckpointModelEdit';
import DiffusersModelEdit from './ModelManagerPanel/DiffusersModelEdit';
import ModelList from './ModelManagerPanel/ModelList';

export default function ModelManagerPanel() {
<<<<<<< HEAD
  const { data: mainModels } = useGetMainModelsQuery({
    model_type: 'main',
    base_models: ['sd-1', 'sd-2', 'sdxl', 'sdxl-refiner'],
=======
  const [selectedModelId, setSelectedModelId] = useState<string>();
  const { model } = useGetMainModelsQuery(undefined, {
    selectFromResult: ({ data }) => ({
      model: selectedModelId ? data?.entities[selectedModelId] : undefined,
    }),
>>>>>>> 9faffa22
  });

  return (
    <Flex sx={{ gap: 8, w: 'full', h: 'full' }}>
      <ModelList
        selectedModelId={selectedModelId}
        setSelectedModelId={setSelectedModelId}
      />
      <ModelEdit model={model} />
    </Flex>
  );
}

type ModelEditProps = {
  model: MainModelConfigEntity | undefined;
};

const ModelEdit = (props: ModelEditProps) => {
  const { model } = props;

  if (model?.model_format === 'checkpoint') {
    return <CheckpointModelEdit key={model.id} model={model} />;
  }

  if (model?.model_format === 'diffusers') {
    return <DiffusersModelEdit key={model.id} model={model} />;
  }

  return (
    <Flex
      sx={{
        w: 'full',
        h: 'full',
        justifyContent: 'center',
        alignItems: 'center',
        maxH: 96,
        userSelect: 'none',
      }}
    >
      <Text variant="subtext">No Model Selected</Text>
    </Flex>
  );
};<|MERGE_RESOLUTION|>--- conflicted
+++ resolved
@@ -10,17 +10,11 @@
 import ModelList from './ModelManagerPanel/ModelList';
 
 export default function ModelManagerPanel() {
-<<<<<<< HEAD
-  const { data: mainModels } = useGetMainModelsQuery({
-    model_type: 'main',
-    base_models: ['sd-1', 'sd-2', 'sdxl', 'sdxl-refiner'],
-=======
   const [selectedModelId, setSelectedModelId] = useState<string>();
   const { model } = useGetMainModelsQuery(undefined, {
     selectFromResult: ({ data }) => ({
       model: selectedModelId ? data?.entities[selectedModelId] : undefined,
     }),
->>>>>>> 9faffa22
   });
 
   return (
