--- conflicted
+++ resolved
@@ -8,10 +8,7 @@
 
 from invokeai.app.services.invoker import Invoker
 from invokeai.backend.model_manager.load import ModelCache, ModelConvertCache, ModelLoaderRegistry
-<<<<<<< HEAD
-=======
 from invokeai.backend.util.devices import TorchDevice
->>>>>>> e93f4d63
 from invokeai.backend.util.logging import InvokeAILogger
 
 from ..config import InvokeAIAppConfig
@@ -72,10 +69,6 @@
         model_record_service: ModelRecordServiceBase,
         download_queue: DownloadQueueServiceBase,
         events: EventServiceBase,
-<<<<<<< HEAD
-=======
-        execution_device: Optional[torch.device] = None,
->>>>>>> e93f4d63
     ) -> Self:
         """
         Construct the model manager service instance.
@@ -94,15 +87,10 @@
         )
         ram_cache = ModelCache(
             max_cache_size=app_config.ram,
-<<<<<<< HEAD
             logger=logger,
             execution_devices=execution_devices,
-=======
             max_vram_cache_size=app_config.vram,
             lazy_offloading=app_config.lazy_offload,
-            logger=logger,
-            execution_device=execution_device or TorchDevice.choose_torch_device(),
->>>>>>> e93f4d63
         )
         convert_cache = ModelConvertCache(cache_path=app_config.convert_cache_path, max_size=app_config.convert_cache)
         loader = ModelLoadService(
