--- conflicted
+++ resolved
@@ -33,12 +33,11 @@
     def convert_cache(self) -> ModelConvertCacheBase:
         """Return the checkpoint convert cache used by this loader."""
 
-<<<<<<< HEAD
     @property
     @abstractmethod
     def gpu_count(self) -> int:
         """Return the number of GPUs we are configured to use."""
-=======
+
     @abstractmethod
     def load_model_from_path(
         self, model_path: Path, loader: Optional[Callable[[Path], AnyModel]] = None
@@ -61,4 +60,3 @@
         Returns:
           A LoadedModel object.
         """
->>>>>>> b03073d8
