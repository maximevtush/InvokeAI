<html lang="en">

<<<<<<< HEAD
    <main>
      <form id="generate-form" method="post" action="#">
	<fieldset id="txt2img">
          <div id="search-box">
            <textarea rows="3" id="prompt" name="prompt"></textarea>
            <input type="submit" id="submit" value="Generate">
	  </div>
        </fieldset>
        <fieldset id="fieldset-config">
	  <div class="section-header">Basic options</div>
          <label for="iterations">Images to generate:</label>
          <input value="1" type="number" id="iterations" name="iterations" size="4">
          <label for="steps">Steps:</label>
          <input value="50" type="number" id="steps" name="steps">
          <label for="cfg_scale">Cfg Scale:</label>
          <input value="7.5" type="number" id="cfg_scale" name="cfg_scale" step="any">
          <label for="sampler_name">Sampler:</label>
          <select id="sampler_name" name="sampler_name" value="k_lms">
            <option value="ddim">DDIM</option>
            <option value="plms">PLMS</option>
            <option value="k_lms" selected>KLMS</option>
            <option value="k_dpm_2">KDPM_2</option>
            <option value="k_dpm_2_a">KDPM_2A</option>
            <option value="k_euler">KEULER</option>
	    <option value="k_euler_a">KEULER_A</option>
            <option value="k_heun">KHEUN</option>
          </select>
          <input type="checkbox" name="seamless" id="seamless">
	  <label for="seamless">Seamless circular tiling</label>
          <br>
          <label title="Set to multiple of 64" for="width">Width:</label>
          <select id="width" name="width" value="512">
            <option value="64">64</option> <option value="128">128</option>
            <option value="192">192</option> <option value="256">256</option>
            <option value="320">320</option> <option value="384">384</option>
            <option value="448">448</option> <option value="512" selected>512</option>
            <option value="576">576</option> <option value="640">640</option>
            <option value="704">704</option> <option value="768">768</option>
            <option value="832">832</option> <option value="896">896</option>
            <option value="960">960</option> <option value="1024">1024</option>
          </select>
          <label title="Set to multiple of 64" for="height">Height:</label>
          <select id="height" name="height" value="512">
            <option value="64">64</option> <option value="128">128</option>
            <option value="192">192</option> <option value="256">256</option>
            <option value="320">320</option> <option value="384">384</option>
            <option value="448">448</option> <option value="512" selected>512</option>
            <option value="576">576</option> <option value="640">640</option>
            <option value="704">704</option> <option value="768">768</option>
            <option value="832">832</option> <option value="896">896</option>
            <option value="960">960</option> <option value="1024">1024</option>
          </select>
          <label title="Set to -1 for random seed" for="seed">Seed:</label>
          <input value="-1" type="number" id="seed" name="seed">
          <button type="button" id="reset-seed">&olarr;</button>
          <input type="checkbox" name="progress_images" id="progress_images">
	  <label for="progress_images">Display in-progress images (slower)</label>
    <div>
      <label title="If > 0, adds thresholding to restrict values for k-diffusion samplers (0 disables)" for="threshold">Threshold:</label>
      <input value="0" type="number" id="threshold" name="threshold" step="0.1" min="0">
      <label title="Perlin: optional 0-1 value adds a percentage of perlin noise to the initial noise" for="perlin">Perlin:</label>
      <input value="0" type="number" id="perlin" name="perlin"  step="0.01" min="0" max="1">
      <button type="button" id="reset-all">Reset to Defaults</button>
    </div>
	  <span id="variations">
            <label title="If > 0, generates variations on the initial seed instead of random seeds per iteration. Must be between 0 and 1. Higher values will be more different." for="variation_amount">Variation amount (0 to disable):</label>
            <input value="0" type="number" id="variation_amount" name="variation_amount" step="0.01" min="0" max="1">
            <label title="list of variations to apply, in the format `seed:weight,seed:weight,..." for="with_variations">With variations (seed:weight,seed:weight,...):</label>
            <input value="" type="text" id="with_variations" name="with_variations">
	  </span>
	</fieldset>
	<fieldset id="img2img">
	  <div class="section-header">Image-to-image options</div>
=======
<head>
  <title>Stable Diffusion Dream Server</title>
  <meta charset="utf-8">
  <link rel="icon" type="image/x-icon" href="static/dream_web/favicon.ico" />
  <meta name="viewport" content="width=device-width, initial-scale=1.0">

  <script src="config.js"></script>
  <script src="https://cdnjs.cloudflare.com/ajax/libs/socket.io/4.0.1/socket.io.js"
    integrity="sha512-q/dWJ3kcmjBLU4Qc47E4A9kTB4m3wuTY7vkFJDTZKjTs8jhyGQnaUrxa0Ytd0ssMZhbNua9hE+E7Qv1j+DyZwA=="
    crossorigin="anonymous"></script>
  <link rel="stylesheet" href="index.css">
  <script src="index.js"></script>
</head>

<body>
  <header>
    <h1>Stable Diffusion Dream Server</h1>
    <div id="about">
      For news and support for this web service, visit our <a href="http://github.com/lstein/stable-diffusion">GitHub
        site</a>
    </div>
  </header>

  <main>
    <!--
      <div id="dropper" style="background-color:red;width:200px;height:200px;">
      </div>
      -->
    <form id="generate-form" method="post" action="api/jobs">
      <fieldset id="txt2img">
        <legend>
          <input type="checkbox" name="enable_generate" id="enable_generate" checked>
          <label for="enable_generate">Generate</label>
        </legend>
        <div id="search-box">
          <textarea rows="3" id="prompt" name="prompt"></textarea>
        </div>
        <label for="iterations">Images to generate:</label>
        <input value="1" type="number" id="iterations" name="iterations" size="4">
        <label for="steps">Steps:</label>
        <input value="50" type="number" id="steps" name="steps">
        <label for="cfg_scale">Cfg Scale:</label>
        <input value="7.5" type="number" id="cfg_scale" name="cfg_scale" step="any">
        <label for="sampler_name">Sampler:</label>
        <select id="sampler_name" name="sampler_name" value="k_lms">
          <option value="ddim">DDIM</option>
          <option value="plms">PLMS</option>
          <option value="k_lms" selected>KLMS</option>
          <option value="k_dpm_2">KDPM_2</option>
          <option value="k_dpm_2_a">KDPM_2A</option>
          <option value="k_euler">KEULER</option>
          <option value="k_euler_a">KEULER_A</option>
          <option value="k_heun">KHEUN</option>
        </select>
        <input type="checkbox" name="seamless" id="seamless">
        <label for="seamless">Seamless circular tiling</label>
        <br>
        <label title="Set to multiple of 64" for="width">Width:</label>
        <select id="width" name="width" value="512">
          <option value="64">64</option>
          <option value="128">128</option>
          <option value="192">192</option>
          <option value="256">256</option>
          <option value="320">320</option>
          <option value="384">384</option>
          <option value="448">448</option>
          <option value="512" selected>512</option>
          <option value="576">576</option>
          <option value="640">640</option>
          <option value="704">704</option>
          <option value="768">768</option>
          <option value="832">832</option>
          <option value="896">896</option>
          <option value="960">960</option>
          <option value="1024">1024</option>
        </select>
        <label title="Set to multiple of 64" for="height">Height:</label>
        <select id="height" name="height" value="512">
          <option value="64">64</option>
          <option value="128">128</option>
          <option value="192">192</option>
          <option value="256">256</option>
          <option value="320">320</option>
          <option value="384">384</option>
          <option value="448">448</option>
          <option value="512" selected>512</option>
          <option value="576">576</option>
          <option value="640">640</option>
          <option value="704">704</option>
          <option value="768">768</option>
          <option value="832">832</option>
          <option value="896">896</option>
          <option value="960">960</option>
          <option value="1024">1024</option>
        </select>
        <label title="Set to 0 for random seed" for="seed">Seed:</label>
        <input value="0" type="number" id="seed" name="seed">
        <button type="button" id="reset-seed">&olarr;</button>
        <input type="checkbox" name="progress_images" id="progress_images">
        <label for="progress_images">Display in-progress images (slower)</label>
        <button type="button" id="reset-all">Reset to Defaults</button>
        <div id="variations">
          <label
            title="If > 0, generates variations on the initial seed instead of random seeds per iteration. Must be between 0 and 1. Higher values will be more different."
            for="variation_amount">Variation amount (0 to disable):</label>
          <input value="0" type="number" id="variation_amount" name="variation_amount" step="0.01" min="0" max="1">
          <label title="list of variations to apply, in the format `seed:weight,seed:weight,..."
            for="with_variations">With variations (seed:weight,seed:weight,...):</label>
          <input value="" type="text" id="with_variations" name="with_variations">
        </div>
      </fieldset>
      <fieldset id="initimg">
        <legend>
          <input type="checkbox" name="enable_init_image" id="enable_init_image" checked>
          <label for="enable_init_image">Enable init image</label>
        </legend>
        <div>
>>>>>>> 9461c812
          <label title="Upload an image to use img2img" for="initimg">Initial image:</label>
          <input type="file" id="initimg" name="initimg" accept=".jpg, .jpeg, .png">
          <button type="button" id="remove-image">Remove Image</button>
        </div>
        <fieldset id="img2img">
          <legend>
            <input type="checkbox" name="enable_img2img" id="enable_img2img" checked>
            <label for="enable_img2img">Enable Img2Img</label>
          </legend>
          <label for="strength">Img2Img Strength:</label>
          <input value="0.75" type="number" id="strength" name="strength" step="0.01" min="0" max="1">
          <input type="checkbox" id="fit" name="fit" checked>
          <label title="Rescale image to fit within requested width and height" for="fit">Fit to width/height:</label>
        </fieldset>
      </fieldset>
      <div id="postprocess">
        <fieldset id="gfpgan">
          <legend>
            <input type="checkbox" name="enable_gfpgan" id="enable_gfpgan">
            <label for="enable_gfpgan">Enable gfpgan</label>
          </legend>
          <label title="Strength of the gfpgan (face fixing) algorithm." for="gfpgan_strength">GPFGAN Strength:</label>
          <input value="0.8" min="0" max="1" type="number" id="gfpgan_strength" name="gfpgan_strength" step="0.05">
        </fieldset>
        <fieldset id="upscale">
          <legend>
            <input type="checkbox" name="enable_upscale" id="enable_upscale">
            <label for="enable_upscale">Enable Upscaling</label>
          </legend>
          <label title="Upscaling to perform using ESRGAN." for="upscale_level">Upscaling Level:</label>
          <select id="upscale_level" name="upscale_level" value="">
            <option value="" selected>None</option>
            <option value="2">2x</option>
            <option value="4">4x</option>
          </select>
          <label title="Strength of the esrgan (upscaling) algorithm." for="upscale_strength">Upscale Strength:</label>
          <input value="0.75" min="0" max="1" type="number" id="upscale_strength" name="upscale_strength" step="0.05">
        </fieldset>
      </div>
      <input type="submit" id="submit" value="Generate">
    </form>
    <br>
    <section id="progress-section">
      <div id="progress-container">
        <progress id="progress-bar" value="0" max="1"></progress>
        <span id="cancel-button" title="Cancel">&#10006;</span>
        <br>
        <img id="progress-image" src='data:image/svg+xml,<svg xmlns="http://www.w3.org/2000/svg"/>'>
        <div id="scaling-inprocess-message">
          <i><span>Postprocessing...</span><span id="processing_cnt">1</span>/<span id="processing_total">3</span></i>
        </div>
      </div>
    </section>

    <div id="results">
    </div>
  </main>
</body>

</html><|MERGE_RESOLUTION|>--- conflicted
+++ resolved
@@ -1,80 +1,5 @@
 <html lang="en">
 
-<<<<<<< HEAD
-    <main>
-      <form id="generate-form" method="post" action="#">
-	<fieldset id="txt2img">
-          <div id="search-box">
-            <textarea rows="3" id="prompt" name="prompt"></textarea>
-            <input type="submit" id="submit" value="Generate">
-	  </div>
-        </fieldset>
-        <fieldset id="fieldset-config">
-	  <div class="section-header">Basic options</div>
-          <label for="iterations">Images to generate:</label>
-          <input value="1" type="number" id="iterations" name="iterations" size="4">
-          <label for="steps">Steps:</label>
-          <input value="50" type="number" id="steps" name="steps">
-          <label for="cfg_scale">Cfg Scale:</label>
-          <input value="7.5" type="number" id="cfg_scale" name="cfg_scale" step="any">
-          <label for="sampler_name">Sampler:</label>
-          <select id="sampler_name" name="sampler_name" value="k_lms">
-            <option value="ddim">DDIM</option>
-            <option value="plms">PLMS</option>
-            <option value="k_lms" selected>KLMS</option>
-            <option value="k_dpm_2">KDPM_2</option>
-            <option value="k_dpm_2_a">KDPM_2A</option>
-            <option value="k_euler">KEULER</option>
-	    <option value="k_euler_a">KEULER_A</option>
-            <option value="k_heun">KHEUN</option>
-          </select>
-          <input type="checkbox" name="seamless" id="seamless">
-	  <label for="seamless">Seamless circular tiling</label>
-          <br>
-          <label title="Set to multiple of 64" for="width">Width:</label>
-          <select id="width" name="width" value="512">
-            <option value="64">64</option> <option value="128">128</option>
-            <option value="192">192</option> <option value="256">256</option>
-            <option value="320">320</option> <option value="384">384</option>
-            <option value="448">448</option> <option value="512" selected>512</option>
-            <option value="576">576</option> <option value="640">640</option>
-            <option value="704">704</option> <option value="768">768</option>
-            <option value="832">832</option> <option value="896">896</option>
-            <option value="960">960</option> <option value="1024">1024</option>
-          </select>
-          <label title="Set to multiple of 64" for="height">Height:</label>
-          <select id="height" name="height" value="512">
-            <option value="64">64</option> <option value="128">128</option>
-            <option value="192">192</option> <option value="256">256</option>
-            <option value="320">320</option> <option value="384">384</option>
-            <option value="448">448</option> <option value="512" selected>512</option>
-            <option value="576">576</option> <option value="640">640</option>
-            <option value="704">704</option> <option value="768">768</option>
-            <option value="832">832</option> <option value="896">896</option>
-            <option value="960">960</option> <option value="1024">1024</option>
-          </select>
-          <label title="Set to -1 for random seed" for="seed">Seed:</label>
-          <input value="-1" type="number" id="seed" name="seed">
-          <button type="button" id="reset-seed">&olarr;</button>
-          <input type="checkbox" name="progress_images" id="progress_images">
-	  <label for="progress_images">Display in-progress images (slower)</label>
-    <div>
-      <label title="If > 0, adds thresholding to restrict values for k-diffusion samplers (0 disables)" for="threshold">Threshold:</label>
-      <input value="0" type="number" id="threshold" name="threshold" step="0.1" min="0">
-      <label title="Perlin: optional 0-1 value adds a percentage of perlin noise to the initial noise" for="perlin">Perlin:</label>
-      <input value="0" type="number" id="perlin" name="perlin"  step="0.01" min="0" max="1">
-      <button type="button" id="reset-all">Reset to Defaults</button>
-    </div>
-	  <span id="variations">
-            <label title="If > 0, generates variations on the initial seed instead of random seeds per iteration. Must be between 0 and 1. Higher values will be more different." for="variation_amount">Variation amount (0 to disable):</label>
-            <input value="0" type="number" id="variation_amount" name="variation_amount" step="0.01" min="0" max="1">
-            <label title="list of variations to apply, in the format `seed:weight,seed:weight,..." for="with_variations">With variations (seed:weight,seed:weight,...):</label>
-            <input value="" type="text" id="with_variations" name="with_variations">
-	  </span>
-	</fieldset>
-	<fieldset id="img2img">
-	  <div class="section-header">Image-to-image options</div>
-=======
 <head>
   <title>Stable Diffusion Dream Server</title>
   <meta charset="utf-8">
@@ -175,7 +100,13 @@
         <button type="button" id="reset-seed">&olarr;</button>
         <input type="checkbox" name="progress_images" id="progress_images">
         <label for="progress_images">Display in-progress images (slower)</label>
-        <button type="button" id="reset-all">Reset to Defaults</button>
+        <div>
+          <label title="If > 0, adds thresholding to restrict values for k-diffusion samplers (0 disables)" for="threshold">Threshold:</label>
+          <input value="0" type="number" id="threshold" name="threshold" step="0.1" min="0">
+          <label title="Perlin: optional 0-1 value adds a percentage of perlin noise to the initial noise" for="perlin">Perlin:</label>
+          <input value="0" type="number" id="perlin" name="perlin"  step="0.01" min="0" max="1">
+          <button type="button" id="reset-all">Reset to Defaults</button>
+        </div>
         <div id="variations">
           <label
             title="If > 0, generates variations on the initial seed instead of random seeds per iteration. Must be between 0 and 1. Higher values will be more different."
@@ -192,7 +123,6 @@
           <label for="enable_init_image">Enable init image</label>
         </legend>
         <div>
->>>>>>> 9461c812
           <label title="Upload an image to use img2img" for="initimg">Initial image:</label>
           <input type="file" id="initimg" name="initimg" accept=".jpg, .jpeg, .png">
           <button type="button" id="remove-image">Remove Image</button>
