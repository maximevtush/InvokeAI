import os
import re

from setuptools import setup, find_packages


def frontend_files(directory):
    paths = []
    for (path, _, filenames) in os.walk(directory):
        for filename in filenames:
            paths.append(os.path.join(path, filename))
    return paths


def _get_requirements(path):
    try:
        with open(path) as f:
            packages = f.read().splitlines()
<<<<<<< HEAD
    except OSError as ex:
        raise RuntimeError('Cannot open file with requirements: %s', repr(ex))
=======
    except (IOError, OSError) as ex:
        raise RuntimeError("Can't open file with requirements: %s", repr(ex))
>>>>>>> 2433cc34

    # Drop option lines
    packages = [package for package in packages if not re.match(r'^--', package)]
    print(f'Packages found for "install_requires":\n{packages}')
    return packages


frontend_files = frontend_files('frontend/dist')
print(f'DEBUG: {frontend_files}')

VERSION = '2.1.4'
DESCRIPTION = ('An implementation of Stable Diffusion which provides various new features'
               ' and options to aid the image generation process')
LONG_DESCRIPTION = ('This version of Stable Diffusion features a slick WebGUI, an'
                    ' interactive command-line script that combines text2img and img2img'
                    ' functionality in a "dream bot" style interface, and multiple features'
                    ' and other enhancements.')
HOMEPAGE = 'https://github.com/invoke-ai/InvokeAI'

setup(
    name='InvokeAI',
    version=VERSION,
    description=DESCRIPTION,
    long_description=LONG_DESCRIPTION,
    author='The InvokeAI Project',
    author_email='lincoln.stein@gmail.com',
    url=HOMEPAGE,
    license='MIT',
    packages=find_packages(exclude=['tests.*']),
    install_requires=_get_requirements('installer/requirements.in'),
    dependency_links=['https://download.pytorch.org/whl/torch_stable.html'],
    scripts=['scripts/invoke.py', 'scripts/configure_invokeai.py', 'scripts/sd-metadata.py'],
    data_files=[('frontend', frontend_files)],
    python_requires='>=3.8, <4',
    classifiers=[
        'Development Status :: 4 - Beta',
        'Environment :: GPU',
        'Environment :: GPU :: NVIDIA CUDA',
        'Environment :: MacOS X',
        'Intended Audience :: End Users/Desktop',
        'Intended Audience :: Developers',
        'License :: OSI Approved :: MIT License',
        'Operating System :: POSIX :: Linux',
        'Operating System :: MacOS',
        'Operating System :: Microsoft :: Windows',
        'Programming Language :: Python :: 3 :: Only,'
        'Programming Language :: Python :: 3.8',
        'Programming Language :: Python :: 3.9',
        'Programming Language :: Python :: 3.10',
        'Topic :: Artistic Software',
        'Topic :: Internet :: WWW/HTTP :: WSGI :: Application',
        'Topic :: Internet :: WWW/HTTP :: WSGI :: Server',
        'Topic :: Multimedia :: Graphics',
        'Topic :: Scientific/Engineering :: Artificial Intelligence',
        'Topic :: Scientific/Engineering :: Image Processing',
    ],
<<<<<<< HEAD
)
=======
    scripts = ['scripts/invoke.py','scripts/configure_invokeai.py', 'scripts/sd-metadata.py'],
    data_files=[('frontend',frontend_files)],
)
>>>>>>> 2433cc34
<|MERGE_RESOLUTION|>--- conflicted
+++ resolved
@@ -16,13 +16,8 @@
     try:
         with open(path) as f:
             packages = f.read().splitlines()
-<<<<<<< HEAD
-    except OSError as ex:
-        raise RuntimeError('Cannot open file with requirements: %s', repr(ex))
-=======
     except (IOError, OSError) as ex:
         raise RuntimeError("Can't open file with requirements: %s", repr(ex))
->>>>>>> 2433cc34
 
     # Drop option lines
     packages = [package for package in packages if not re.match(r'^--', package)]
@@ -79,10 +74,6 @@
         'Topic :: Scientific/Engineering :: Artificial Intelligence',
         'Topic :: Scientific/Engineering :: Image Processing',
     ],
-<<<<<<< HEAD
-)
-=======
-    scripts = ['scripts/invoke.py','scripts/configure_invokeai.py', 'scripts/sd-metadata.py'],
+    scripts = ['scripts/invoke.py','scripts/configure_invokeai.py', 'scripts/preload_models.py', 'scripts/sd-metadata.py'],
     data_files=[('frontend',frontend_files)],
-)
->>>>>>> 2433cc34
+)