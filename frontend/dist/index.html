<!DOCTYPE html>
<html lang="en">
  <head>
    <meta charset="UTF-8" />
    <meta name="viewport" content="width=device-width, initial-scale=1.0" />
    <title>InvokeAI Stable Diffusion Dream Server</title>
<<<<<<< HEAD
    <script type="module" crossorigin src="/assets/index.b61d18fa.js"></script>
=======
    <script type="module" crossorigin src="/assets/index.1332a4e9.js"></script>
>>>>>>> 2cbf1e6f
    <link rel="stylesheet" href="/assets/index.447eb2a9.css">
  </head>
  <body>
    <div id="root"></div>
    
  </body>
</html><|MERGE_RESOLUTION|>--- conflicted
+++ resolved
@@ -4,11 +4,7 @@
     <meta charset="UTF-8" />
     <meta name="viewport" content="width=device-width, initial-scale=1.0" />
     <title>InvokeAI Stable Diffusion Dream Server</title>
-<<<<<<< HEAD
-    <script type="module" crossorigin src="/assets/index.b61d18fa.js"></script>
-=======
     <script type="module" crossorigin src="/assets/index.1332a4e9.js"></script>
->>>>>>> 2cbf1e6f
     <link rel="stylesheet" href="/assets/index.447eb2a9.css">
   </head>
   <body>
