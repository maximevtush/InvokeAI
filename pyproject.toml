[build-system]
requires = ["setuptools", "pip", "wheel"]
build-backend = "setuptools.build_meta"

[project]
name = "InvokeAI"
description = "An implementation of Stable Diffusion which provides various new features and options to aid the image generation process"
requires-python = ">=3.10, <3.12"
readme = { content-type = "text/markdown", file = "README.md" }
keywords = ["stable-diffusion", "AI"]
dynamic = ["version"]
license = { file = "LICENSE" }
authors = [{ name = "The InvokeAI Project", email = "lincoln.stein@gmail.com" }]
classifiers = [
  'Development Status :: 4 - Beta',
  'Environment :: GPU',
  'Environment :: GPU :: NVIDIA CUDA',
  'Environment :: MacOS X',
  'Intended Audience :: End Users/Desktop',
  'Intended Audience :: Developers',
  'License :: OSI Approved :: MIT License',
  'Operating System :: POSIX :: Linux',
  'Operating System :: MacOS',
  'Operating System :: Microsoft :: Windows',
  'Programming Language :: Python :: 3 :: Only',
  'Programming Language :: Python :: 3.10',
  'Topic :: Artistic Software',
  'Topic :: Internet :: WWW/HTTP :: WSGI :: Application',
  'Topic :: Internet :: WWW/HTTP :: WSGI :: Server',
  'Topic :: Multimedia :: Graphics',
  'Topic :: Scientific/Engineering :: Artificial Intelligence',
  'Topic :: Scientific/Engineering :: Image Processing',
]
dependencies = [
  # Core generation dependencies, pinned for reproducible builds.
  "accelerate==0.31.0",
  "bitsandbytes==0.43.3; sys_platform!='darwin'",
  "clip_anytorch==2.6.0",       # replacing "clip @ https://github.com/openai/CLIP/archive/eaa22acb90a5876642d0507623e859909230a52d.zip",
  "compel==2.0.2",
  "controlnet-aux==0.0.7",
<<<<<<< HEAD
  "diffusers[torch]==0.30.0",
=======
  "diffusers[torch]==0.27.2",
  "gguf==0.10.0",
>>>>>>> 8d6996cd
  "invisible-watermark==0.2.0", # needed to install SDXL base and refiner using their repo_ids
  "mediapipe>=0.10.7",          # needed for "mediapipeface" controlnet model
  "numpy==1.26.4",              # >1.24.0 is needed to use the 'strict' argument to np.testing.assert_array_equal()
  "onnx>=1.15.0",
  "onnxruntime>=1.16.3",
  "opencv-python==4.9.0.80",
  "pytorch-lightning==2.1.3",
  "safetensors==0.4.3",
  # sentencepiece is required to load T5TokenizerFast (used by FLUX).
  "sentencepiece==0.2.0",
  "spandrel==0.3.4",
  "timm==0.6.13",               # needed to override timm latest in controlnet_aux, see  https://github.com/isl-org/ZoeDepth/issues/26
  "torch==2.4.1",
  "torchmetrics==0.11.4",
  "torchsde==0.2.6",
  "torchvision==0.19.1",
  "transformers==4.41.1",

  # Core application dependencies, pinned for reproducible builds.
  "fastapi-events==0.11.1",
  "fastapi==0.111.0",
  "huggingface-hub==0.23.5",
  "pydantic-settings==2.2.1",
  "pydantic==2.7.2",
  "python-socketio==5.11.1",
  "uvicorn[standard]==0.28.0",

  # Auxiliary dependencies, pinned only if necessary.
  "albumentations",
  "blake3",
  "click",
  "datasets",
  "Deprecated",
  "dnspython~=2.4.0",
  "dynamicprompts",
  "easing-functions",
  "einops",
  "facexlib",
  # Exclude 3.9.1 which has a problem on windows, see https://github.com/matplotlib/matplotlib/issues/28551
  "matplotlib!=3.9.1",
  "npyscreen",
  "omegaconf",
  "picklescan",
  "pillow",
  "prompt-toolkit",
  "pympler~=1.0.1",
  "pypatchmatch",
  'pyperclip',
  "pyreadline3",
  "python-multipart",
  "requests~=2.28.2",
  "rich~=13.3",
  "scikit-image~=0.21.0",
  "semver~=3.0.1",
  "test-tube~=0.7.5",
  "windows-curses; sys_platform=='win32'",
]

[project.optional-dependencies]
"xformers" = [
  # Core generation dependencies, pinned for reproducible builds.
  "xformers==0.0.28.post1; sys_platform!='darwin'",
  # Auxiliary dependencies, pinned only if necessary.
  "triton; sys_platform=='linux'",
]
"onnx" = ["onnxruntime"]
"onnx-cuda" = ["onnxruntime-gpu"]
"onnx-directml" = ["onnxruntime-directml"]
"dist" = ["pip-tools", "pipdeptree", "twine"]
"docs" = [
  "mkdocs-material>=9.5.36",
  "mkdocs-git-revision-date-localized-plugin",
  "mkdocs-redirects",
  "mkdocstrings[python]>=0.26.1",
]
"dev" = ["jurigged", "pudb", "snakeviz", "gprof2dot"]
"test" = [
  "ruff>=0.3.3",
  "ruff-lsp>=0.0.53",
  "mypy",
  "pre-commit",
  "pytest>6.0.0",
  "pytest-cov",
  "pytest-timeout",
  "pytest-datadir",
  "requests_testadapter",
  "httpx",
]

[project.scripts]
"invokeai-web" = "invokeai.app.run_app:run_app"

[project.urls]
"Homepage" = "https://invoke-ai.github.io/InvokeAI/"
"Documentation" = "https://invoke-ai.github.io/InvokeAI/"
"Source" = "https://github.com/invoke-ai/InvokeAI/"
"Bug Reports" = "https://github.com/invoke-ai/InvokeAI/issues"
"Discord" = "https://discord.gg/ZmtBAhwWhy"

[tool.setuptools.dynamic]
version = { attr = "invokeai.version.__version__" }

[tool.setuptools.packages.find]
"where" = ["."]
"include" = [
  "invokeai.assets.fonts*",
  "invokeai.version*",
  "invokeai.generator*",
  "invokeai.backend*",
  "invokeai.backend.assets.sd_base_conf_files*",
  "invokeai.frontend*",
  "invokeai.frontend.web.dist*",
  "invokeai.frontend.web.static*",
  "invokeai.configs*",
  "invokeai.app*",
  "invokeai.invocation_api*",
]

[tool.setuptools.package-data]
"invokeai.app.assets" = ["**/*.png"]
"invokeai.app.services.workflow_records.default_workflows" = ["*.json"]
"invokeai.app.services.style_preset_records" = ["*.json"]
"invokeai.app.services.style_preset_images.default_style_preset_images" = [
  "*.png",
]
"invokeai.assets.fonts" = ["**/*.ttf"]
"invokeai.backend.assets.sd_base_conf_files" = ["**/*.json", "**/*.txt"]
"invokeai.backend" = ["**.png"]
"invokeai.configs" = ["*.example", "**/*.yaml", "*.txt"]
"invokeai.frontend.web.dist" = ["**"]
"invokeai.frontend.web.static" = ["**"]
"invokeai.app.invocations" = ["**"]

#=== Begin: PyTest and Coverage
[tool.pytest.ini_options]
addopts = "--cov-report term --cov-report html --cov-report xml --strict-markers -m \"not slow\""
markers = [
  "slow: Marks tests as slow. Disabled by default. To run all tests, use -m \"\". To run only slow tests, use -m \"slow\".",
  "timeout: Marks the timeout override.",
]
[tool.coverage.run]
branch = true
source = ["invokeai"]
omit = ["*tests*", "*migrations*", ".venv/*", "*.env"]
[tool.coverage.report]
show_missing = true
fail_under = 85     # let's set something sensible on Day 1 ...
[tool.coverage.json]
output = "coverage/coverage.json"
pretty_print = true
[tool.coverage.html]
directory = "coverage/html"
[tool.coverage.xml]
output = "coverage/index.xml"
#=== End: PyTest and Coverage

#=== Begin: Ruff
[tool.ruff]
line-length = 120
exclude = [
  ".git",
  "__pycache__",
  "build",
  "dist",
  "invokeai/frontend/web/node_modules/",
  ".venv*",
  "*.ipynb",
  "invokeai/backend/image_util/mediapipe_face/", # External code
  "invokeai/backend/image_util/mlsd/", # External code
  "invokeai/backend/image_util/normal_bae/", # External code
  "invokeai/backend/image_util/pidi/", # External code
]

[tool.ruff.lint]
ignore = [
  "E501", # https://docs.astral.sh/ruff/rules/line-too-long/
  "C901", # https://docs.astral.sh/ruff/rules/complex-structure/
  "B008", # https://docs.astral.sh/ruff/rules/function-call-in-default-argument/
  "B904", # https://docs.astral.sh/ruff/rules/raise-without-from-inside-except/
]
select = ["B", "C", "E", "F", "W", "I", "TID"]

[tool.ruff.lint.flake8-tidy-imports]
# Disallow all relative imports.
ban-relative-imports = "all"

#=== End: Ruff

#=== Begin: MyPy

# global mypy config
[tool.mypy]
ignore_missing_imports = true # ignores missing types in third-party libraries
strict = true
plugins = "pydantic.mypy"
exclude = ["tests/*"]

# overrides for specific modules
[[tool.mypy.overrides]]
follow_imports = "skip" # skips type checking of the modules listed below
module = [
  "invokeai.app.api.routers.models",
  "invokeai.app.invocations.compel",
  "invokeai.app.invocations.denoise_latents",
  "invokeai.app.services.invocation_stats.invocation_stats_default",
  "invokeai.app.services.model_manager.model_manager_base",
  "invokeai.app.services.model_manager.model_manager_default",
  "invokeai.app.services.model_manager.store.model_records_sql",
  "invokeai.app.util.controlnet_utils",
  "invokeai.backend.image_util.txt2mask",
  "invokeai.backend.image_util.safety_checker",
  "invokeai.backend.image_util.patchmatch",
  "invokeai.backend.image_util.invisible_watermark",
  "invokeai.backend.install.model_install_backend",
  "invokeai.backend.ip_adapter.ip_adapter",
  "invokeai.backend.ip_adapter.resampler",
  "invokeai.backend.ip_adapter.unet_patcher",
  "invokeai.backend.model_management.convert_ckpt_to_diffusers",
  "invokeai.backend.model_management.lora",
  "invokeai.backend.model_management.model_cache",
  "invokeai.backend.model_management.model_manager",
  "invokeai.backend.model_management.model_merge",
  "invokeai.backend.model_management.model_probe",
  "invokeai.backend.model_management.model_search",
  "invokeai.backend.model_management.models.*",                            # this is needed to ignore the module's `__init__.py`
  "invokeai.backend.model_management.models.base",
  "invokeai.backend.model_management.models.controlnet",
  "invokeai.backend.model_management.models.ip_adapter",
  "invokeai.backend.model_management.models.lora",
  "invokeai.backend.model_management.models.sdxl",
  "invokeai.backend.model_management.models.stable_diffusion",
  "invokeai.backend.model_management.models.vae",
  "invokeai.backend.model_management.seamless",
  "invokeai.backend.model_management.util",
  "invokeai.backend.stable_diffusion.diffusers_pipeline",
  "invokeai.backend.stable_diffusion.diffusion.shared_invokeai_diffusion",
  "invokeai.backend.util.hotfixes",
  "invokeai.backend.util.mps_fixes",
  "invokeai.backend.util.util",
  "invokeai.frontend.install.model_install",
]
#=== End: MyPy

[tool.pyright]
# Start from strict mode
typeCheckingMode = "strict"
# This errors whenever an import is missing a type stub file - way too noisy
reportMissingTypeStubs = "none"
# These are the rest of the rules enabled by strict mode - enable them @ warning
reportConstantRedefinition = "warning"
reportDeprecated = "warning"
reportDuplicateImport = "warning"
reportIncompleteStub = "warning"
reportInconsistentConstructor = "warning"
reportInvalidStubStatement = "warning"
reportMatchNotExhaustive = "warning"
reportMissingParameterType = "warning"
reportMissingTypeArgument = "warning"
reportPrivateUsage = "warning"
reportTypeCommentUsage = "warning"
reportUnknownArgumentType = "warning"
reportUnknownLambdaType = "warning"
reportUnknownMemberType = "warning"
reportUnknownParameterType = "warning"
reportUnknownVariableType = "warning"
reportUnnecessaryCast = "warning"
reportUnnecessaryComparison = "warning"
reportUnnecessaryContains = "warning"
reportUnnecessaryIsInstance = "warning"
reportUnusedClass = "warning"
reportUnusedImport = "warning"
reportUnusedFunction = "warning"
reportUnusedVariable = "warning"
reportUntypedBaseClass = "warning"
reportUntypedClassDecorator = "warning"
reportUntypedFunctionDecorator = "warning"
reportUntypedNamedTuple = "warning"<|MERGE_RESOLUTION|>--- conflicted
+++ resolved
@@ -38,12 +38,8 @@
   "clip_anytorch==2.6.0",       # replacing "clip @ https://github.com/openai/CLIP/archive/eaa22acb90a5876642d0507623e859909230a52d.zip",
   "compel==2.0.2",
   "controlnet-aux==0.0.7",
-<<<<<<< HEAD
   "diffusers[torch]==0.30.0",
-=======
-  "diffusers[torch]==0.27.2",
   "gguf==0.10.0",
->>>>>>> 8d6996cd
   "invisible-watermark==0.2.0", # needed to install SDXL base and refiner using their repo_ids
   "mediapipe>=0.10.7",          # needed for "mediapipeface" controlnet model
   "numpy==1.26.4",              # >1.24.0 is needed to use the 'strict' argument to np.testing.assert_array_equal()
