[build-system]
build-backend = "setuptools.build_meta"
requires = ["setuptools ~= 67.1", "wheel"]

[project]
authors = [{name = "The InvokeAI Project", email = "lincoln.stein@gmail.com"}]
classifiers = [
  "Development Status :: 4 - Beta",
  "Environment :: GPU :: NVIDIA CUDA",
  "Environment :: GPU",
  "Environment :: MacOS X",
  "Intended Audience :: Developers",
  "Intended Audience :: End Users/Desktop",
  "License :: OSI Approved :: MIT License",
  "Operating System :: MacOS",
  "Operating System :: Microsoft :: Windows",
  "Operating System :: POSIX :: Linux",
  "Programming Language :: Python :: 3 :: Only",
  "Programming Language :: Python :: 3",
  "Programming Language :: Python :: 3.10",
  "Programming Language :: Python :: 3.9",
  "Programming Language :: Python",
  "Topic :: Artistic Software",
  "Topic :: Internet :: WWW/HTTP :: WSGI :: Application",
  "Topic :: Internet :: WWW/HTTP :: WSGI :: Server",
  "Topic :: Multimedia :: Graphics",
  "Topic :: Scientific/Engineering :: Artificial Intelligence",
  "Topic :: Scientific/Engineering :: Image Processing",
]
dependencies = [
  "accelerate~=0.16",
  "albumentations",
  "click",
  "clip_anytorch",
  "compel==0.1.7",
  "datasets",
  "diffusers[torch]~=0.14",
  "dnspython==2.2.1",
  "einops",
  "eventlet",
  "facexlib",
  "fastapi==0.85.0",
  "fastapi-events==0.6.0",
  "fastapi-socketio==0.0.9",
  "flask==2.1.3",
  "flask_cors==3.0.10",
  "flask_socketio==5.3.0",
  "flaskwebgui==1.0.3",
  "getpass_asterisk",
  "gfpgan==1.3.8",
  "huggingface-hub>=0.11.1",
  "imageio",
  "imageio-ffmpeg",
  "k-diffusion",
  "kornia",
  "npyscreen",
  "numpy<1.24",
  "omegaconf",
  "opencv-python",
  "picklescan",
  "pillow",
  "prompt-toolkit",
  "pudb",
  "pypatchmatch",
  "pyreadline3",
  "python-multipart==0.0.5",
  "pytorch-lightning==1.7.7",
  "realesrgan",
  "requests==2.28.2",
  "safetensors~=0.3.0",
  "scikit-image>=0.19",
  "send2trash",
  "streamlit",
  "taming-transformers-rom1504",
  "test-tube>=0.7.5",
  "torch-fidelity",
  "torch~=1.13.1",
  "torchmetrics",
<<<<<<< HEAD
  "torchvision>=0.14.1",
  "transformers~=4.26",
=======
  "transformers~=4.25",
  "uvicorn[standard]==0.20.0",
>>>>>>> 9cf7e5f6
  "windows-curses; sys_platform=='win32'",
]
description = "An implementation of Stable Diffusion which provides various new features and options to aid the image generation process"
dynamic = ["version"]
keywords = ["AI", "stable-diffusion"]
license = {text = "MIT"}
name = "InvokeAI"
readme = {content-type = "text/markdown", file = "README.md"}
requires-python = ">=3.9, <3.11"

[project.optional-dependencies]
"dev" = [
  "black[jupyter]",
  "flake8",
  "flake8-black",
  "flake8-bugbear",
  "isort",
  "pre-commit",
]
"dist" = ["pip-tools", "pipdeptree", "twine"]
"docs" = [
  "mkdocs-git-revision-date-localized-plugin",
  "mkdocs-material==9.*",
  "mkdocs-redirects==1.2.0",
]
"test" = ["pytest-cov", "pytest>6.0.0"]
"xformers" = [
  "triton; sys_platform=='linux'",
  "xformers~=0.0.16; sys_platform!='darwin'",
]

[project.scripts]

# legacy entrypoints; provided for backwards compatibility
"configure_invokeai.py" = "ldm.invoke.config.invokeai_configure:main"
"invoke.py" = "ldm.invoke.CLI:main"
"merge_embeddings.py" = "ldm.invoke.merge_diffusers:main"
"textual_inversion.py" = "ldm.invoke.training.textual_inversion:main"

# modern entrypoints
"invokeai" = "ldm.invoke.CLI:main"
"invokeai-configure" = "ldm.invoke.config.invokeai_configure:main"
"invokeai-model-install" = "ldm.invoke.config.model_install:main"
"invokeai-merge" = "ldm.invoke.merge_diffusers:main"
"invokeai-ti" = "ldm.invoke.training.textual_inversion:main"
"invokeai-update" = "ldm.invoke.config.invokeai_update:main"
"invokeai-batch" = "ldm.invoke.dynamic_prompts:main"

[project.urls]
"Bug Reports" = "https://github.com/invoke-ai/InvokeAI/issues"
"Discord" = "https://discord.gg/ZmtBAhwWhy"
"Documentation" = "https://invoke-ai.github.io/InvokeAI/"
"Homepage" = "https://invoke-ai.github.io/InvokeAI/"
"Source" = "https://github.com/invoke-ai/InvokeAI/"

[tool.setuptools]
license-files = ["LICENSE"]

[tool.setuptools.dynamic]
version = {attr = "ldm.invoke.__version__"}

[tool.setuptools.packages.find]
"include" = [
  "invokeai.assets.web",
  "invokeai.backend*",
  "invokeai.configs*",
  "invokeai.frontend.dist*",
  "ldm*",
]
"where" = ["."]

[tool.setuptools.package-data]
"invokeai.assets.web" = ["**.png"]
"invokeai.configs" = ["**.example", "**.txt", "**.yaml", "**/*.yaml"]
"invokeai.frontend.dist" = ["**"]

[tool.black]
extend-exclude = '''
/(
  # skip legacy scripts
  | scripts/orig_scripts
)/
'''
line-length = 88
target-version = ['py39']

[tool.isort]
atomic = true
extend_skip_glob = ["scripts/orig_scripts/*"]
filter_files = true
line_length = 120
profile = "black"
py_version = 39
remove_redundant_aliases = true
skip_gitignore = true
src_paths = ["installer", "invokeai", "ldm", "tests"]
virtual_env = ".venv"

[tool.coverage.run]
branch = true
parallel = true

[tool.coverage.report]
skip_covered = true
skip_empty = true

[tool.coverage.paths]
source = ["invokeai/backend", "ldm/invoke"]

[tool.pytest.ini_options]
addopts = ["--cov=invokeai/backend", "--cov=ldm/invoke"]<|MERGE_RESOLUTION|>--- conflicted
+++ resolved
@@ -76,13 +76,8 @@
   "torch-fidelity",
   "torch~=1.13.1",
   "torchmetrics",
-<<<<<<< HEAD
   "torchvision>=0.14.1",
   "transformers~=4.26",
-=======
-  "transformers~=4.25",
-  "uvicorn[standard]==0.20.0",
->>>>>>> 9cf7e5f6
   "windows-curses; sys_platform=='win32'",
 ]
 description = "An implementation of Stable Diffusion which provides various new features and options to aid the image generation process"
